// Copyright (C) 2010, 2011, 2012 Ed Bueler, Daniella DellaGiustina, Constantine Khroulev, and Andy Aschwanden
//
// This file is part of PISM.
//
// PISM is free software; you can redistribute it and/or modify it under the
// terms of the GNU General Public License as published by the Free Software
// Foundation; either version 2 of the License, or (at your option) any later
// version.
//
// PISM is distributed in the hope that it will be useful, but WITHOUT ANY
// WARRANTY; without even the implied warranty of MERCHANTABILITY or FITNESS
// FOR A PARTICULAR PURPOSE.  See the GNU General Public License for more
// details.
//
// You should have received a copy of the GNU General Public License
// along with PISM; if not, write to the Free Software
// Foundation, Inc., 51 Franklin St, Fifth Floor, Boston, MA  02110-1301  USA

static char help[] =
  "Ice sheet driver for PISM regional (outlet glacier) simulations, initialized\n"
  "from data.\n";

#include <petsc.h>
#include "IceGrid.hh"
#include "iceModel.hh"

#include "regional.hh"

#include "PAFactory.hh"
#include "POFactory.hh"
#include "PSFactory.hh"
#include "PISMStressBalance.hh"
<<<<<<< HEAD
#include "PISMMohrCoulombYieldStress.hh"
#include "PISMConstantYieldStress.hh"
#include "SIAFD.hh"
#include "SSAFD.hh"
=======
#include "PISMYieldStress.hh"
>>>>>>> f6ad4ba6
#include "PIO.hh"
#include "pism_options.hh"

//! \file pismo.cc A regional (outlet glacier) model form of PISM.
/*! \file pismo.cc 
The classes in this file modify basic PISM whole ice sheet modeling
assumptions.  Especially that the ice sheet occupies a
continent which is surrounded by ocean.  (Or that the edge of the computational
domain is in a region with strong ablation that the ice will not cross.)

Various simplifications and boundary conditions are enforced in a strip around
the edge of the computational domain (variable \c no_model_mask and option
\c -no_model_strip):
* the surface gradient computation is made trivial
* the driving stress changes in the same way
* the base is made strong so no sliding occurs.

Also options \c -force_to_thk and variable \c ftt_mask play a role in isolating
the modeled outlet glacier.  See the PSForceThickness surface model modifier 
class.
 */

<<<<<<< HEAD
//! \brief A version of the SIA stress balance with tweaks for outlet glacier
//! simulations.
class SIAFD_Regional : public SIAFD
{
public:
  SIAFD_Regional(IceGrid &g, IceFlowLaw &i, EnthalpyConverter &e, const NCConfigVariable &c)
    : SIAFD(g, i, e, c) {}
  virtual ~SIAFD_Regional() {}
  virtual PetscErrorCode init(PISMVars &vars);
  virtual PetscErrorCode compute_surface_gradient(IceModelVec2Stag &h_x, IceModelVec2Stag &h_y);
protected:
  IceModelVec2Int *no_model_mask;
  IceModelVec2S   *usurfstore;   
};

PetscErrorCode SIAFD_Regional::init(PISMVars &vars) {
  PetscErrorCode ierr;

  ierr = SIAFD::init(vars); CHKERRQ(ierr);

  ierr = verbPrintf(2,grid.com,"  using the regional version of the SIA solver...\n"); CHKERRQ(ierr);

  no_model_mask = dynamic_cast<IceModelVec2Int*>(vars.get("no_model_mask"));
  if (no_model_mask == NULL) SETERRQ(grid.com, 1, "no_model_mask is not available");

  usurfstore = dynamic_cast<IceModelVec2S*>(vars.get("usurfstore"));
  if (usurfstore == NULL) SETERRQ(grid.com, 1, "usurfstore is not available");

  return 0;
}

PetscErrorCode SIAFD_Regional::compute_surface_gradient(IceModelVec2Stag &h_x, IceModelVec2Stag &h_y) {
  PetscErrorCode ierr;

  ierr = SIAFD::compute_surface_gradient(h_x, h_y); CHKERRQ(ierr);

  IceModelVec2Int nmm = *no_model_mask;
  IceModelVec2S hst = *usurfstore; // convenience

  const int Mx = grid.Mx, My = grid.My;
  const PetscScalar dx = grid.dx, dy = grid.dy;  // convenience

  ierr = h_x.begin_access(); CHKERRQ(ierr);
  ierr = h_y.begin_access(); CHKERRQ(ierr);
  ierr = nmm.begin_access(); CHKERRQ(ierr);
  ierr = hst.begin_access(); CHKERRQ(ierr);

  PetscInt GHOSTS = 1;
  for (PetscInt   i = grid.xs - GHOSTS; i < grid.xs+grid.xm + GHOSTS; ++i) {
    for (PetscInt j = grid.ys - GHOSTS; j < grid.ys+grid.ym + GHOSTS; ++j) {

      // x-component, i-offset
      if (nmm(i, j) > 0.5 || nmm(i + 1, j) > 0.5) {

        if (i < 0 || i + 1 > Mx - 1)
          h_x(i, j, 0) = 0.0;
        else
          h_x(i, j, 0) = (hst(i + 1, j) - hst(i, j)) / dx;
      }

      // x-component, j-offset
      if (nmm(i - 1, j + 1) > 0.5 || nmm(i + 1, j + 1) > 0.5 ||
          nmm(i - 1, j)     > 0.5 || nmm(i + 1, j)     > 0.5) {

        if (i - 1 < 0 || j + 1 > My - 1 || i + 1 > Mx - 1)
          h_x(i, j, 1) = 0.0;
        else
          h_x(i, j, 1) = ( + hst(i + 1, j + 1) + hst(i + 1, j)
                           - hst(i - 1, j + 1) - hst(i - 1, j) ) / (4.0 * dx);

      }

      // y-component, i-offset
      if (nmm(i, j + 1) > 0.5 || nmm(i + 1, j + 1) > 0.5 ||
          nmm(i, j - 1) > 0.5 || nmm(i + 1, j - 1) > 0.5) {
        if (i < 0 || j + 1 > My - 1 || i + 1 > Mx - 1 || j - 1 < 0)
          h_y(i, j, 0) = 0.0;
        else
          h_y(i, j, 0) = ( + hst(i + 1, j + 1) + hst(i, j + 1)
                           - hst(i + 1, j - 1) - hst(i, j - 1) ) / (4.0 * dy);
      }

      // y-component, j-offset
      if (nmm(i, j) > 0.5 || nmm(i, j + 1) > 0.5) {
        
        if (j < 0 || j + 1 > My - 1)
          h_y(i, j, 1) = 0.0;
        else
          h_y(i, j, 1) = (hst(i, j + 1) - hst(i, j)) / dy;
      }

    }
  }
  ierr = nmm.end_access(); CHKERRQ(ierr);
  ierr = hst.end_access(); CHKERRQ(ierr);
  ierr = h_y.end_access(); CHKERRQ(ierr);
  ierr = h_x.end_access(); CHKERRQ(ierr);

  return 0;
}

//! \brief A version of the SSA stress balance with tweaks for outlet glacier
//! simulations.
class SSAFD_Regional : public SSAFD
{
public:
  SSAFD_Regional(IceGrid &g, IceBasalResistancePlasticLaw &b, IceFlowLaw &i, EnthalpyConverter &e,
                 const NCConfigVariable &c)
    : SSAFD(g, b, i, e, c) {}
  virtual ~SSAFD_Regional() {}
  virtual PetscErrorCode init(PISMVars &vars);
  virtual PetscErrorCode compute_driving_stress(IceModelVec2V &taud);
protected:
  IceModelVec2Int *no_model_mask;    
  IceModelVec2S   *usurfstore, *thkstore;
};

PetscErrorCode SSAFD_Regional::init(PISMVars &vars) {
  PetscErrorCode ierr;

  ierr = SSAFD::init(vars); CHKERRQ(ierr);

  ierr = verbPrintf(2,grid.com,"  using the regional version of the SSA solver...\n"); CHKERRQ(ierr);

  if (config.get_flag("ssa_dirichlet_bc")) {
    ierr = verbPrintf(2,grid.com,"  using stored SSA velocities as Dirichlet B.C. in the no_model_strip...\n"); 
    CHKERRQ(ierr);
  }

  no_model_mask = dynamic_cast<IceModelVec2Int*>(vars.get("no_model_mask"));
  if (no_model_mask == NULL) SETERRQ(grid.com, 1, "no_model_mask is not available");

  usurfstore = dynamic_cast<IceModelVec2S*>(vars.get("usurfstore"));
  if (usurfstore == NULL) SETERRQ(grid.com, 1, "usurfstore is not available");

  thkstore = dynamic_cast<IceModelVec2S*>(vars.get("thkstore"));
  if (thkstore == NULL) SETERRQ(grid.com, 1, "thkstore is not available");

  return 0;
}

PetscErrorCode SSAFD_Regional::compute_driving_stress(IceModelVec2V &result) {
  PetscErrorCode ierr;

  ierr = SSAFD::compute_driving_stress(result); CHKERRQ(ierr);

  const PetscReal standard_gravity = config.get("standard_gravity");
  IceModelVec2Int nmm = *no_model_mask;

  ierr = result.begin_access(); CHKERRQ(ierr);
  ierr = nmm.begin_access(); CHKERRQ(ierr);
  ierr = usurfstore->begin_access(); CHKERRQ(ierr);
  ierr = thkstore->begin_access(); CHKERRQ(ierr);
  for (PetscInt i=grid.xs; i<grid.xs+grid.xm; ++i) {
    for (PetscInt j=grid.ys; j<grid.ys+grid.ym; ++j) {
      PetscScalar pressure = ice.rho * standard_gravity * (*thkstore)(i,j);
      if (pressure <= 0) pressure = 0;

      if (nmm(i, j) > 0.5 || nmm(i - 1, j) > 0.5 || nmm(i + 1, j) > 0.5) {
        if (i - 1 < 0 || i + 1 > grid.Mx - 1)
          result(i, j).u = 0;
        else
          result(i, j).u = - pressure * usurfstore->diff_x(i,j);
      }

      if (nmm(i, j) > 0.5 || nmm(i, j - 1) > 0.5 || nmm(i, j + 1) > 0.5) {
        if (j - 1 < 0 || j + 1 > grid.My - 1)
          result(i, j).v = 0;
        else
          result(i, j).v = - pressure * usurfstore->diff_y(i,j);
      }

    }
  }
  ierr = usurfstore->end_access(); CHKERRQ(ierr);
  ierr = thkstore->end_access(); CHKERRQ(ierr);
  ierr = nmm.end_access(); CHKERRQ(ierr);
  ierr = result.end_access(); CHKERRQ(ierr);
  return 0;
}


class PISMRegionalDefaultYieldStress : public PISMMohrCoulombYieldStress
{
public:
  PISMRegionalDefaultYieldStress(IceGrid &g, const NCConfigVariable &conf)
    : PISMMohrCoulombYieldStress(g, conf) {}
  virtual ~PISMRegionalDefaultYieldStress() {}
  virtual PetscErrorCode init(PISMVars &vars);
  virtual PetscErrorCode basal_material_yield_stress(IceModelVec2S &result);
protected:
  IceModelVec2Int *no_model_mask;
};


PetscErrorCode PISMRegionalDefaultYieldStress::init(PISMVars &vars) {
  PetscErrorCode ierr;
  PetscInt v = getVerbosityLevel(); // turn off second, redundant init message
  ierr = setVerbosityLevel(1); CHKERRQ(ierr);
  ierr = PISMMohrCoulombYieldStress::init(vars); CHKERRQ(ierr);
  ierr = setVerbosityLevel(v); CHKERRQ(ierr);
  ierr = verbPrintf(2,grid.com,
    "  using the regional version with strong till in no_model_mask==1 area ...\n");
    CHKERRQ(ierr);
  no_model_mask = dynamic_cast<IceModelVec2Int*>(vars.get("no_model_mask"));
  if (no_model_mask == NULL) SETERRQ(grid.com, 1, "no_model_mask is not available");
  return 0;
}


PetscErrorCode PISMRegionalDefaultYieldStress::basal_material_yield_stress(IceModelVec2S &result) {
  PetscErrorCode ierr;
  
  // do whatever you normally do
  ierr = PISMMohrCoulombYieldStress::basal_material_yield_stress(result); CHKERRQ(ierr);

  // now set result=tauc to a big value in no_model_strip
  ierr = no_model_mask->begin_access(); CHKERRQ(ierr);
  ierr = result.begin_access(); CHKERRQ(ierr);
  for (PetscInt   i = grid.xs; i < grid.xs+grid.xm; ++i) {
    for (PetscInt j = grid.ys; j < grid.ys+grid.ym; ++j) {
      if ((*no_model_mask)(i,j) > 0.5) {
        result(i,j) = 1000.0e3;  // large yield stress of 1000 kPa = 10 bar
      }
    }
  }
  ierr = result.end_access(); CHKERRQ(ierr);
  ierr = no_model_mask->end_access(); CHKERRQ(ierr);
  return 0;
}


=======
>>>>>>> f6ad4ba6
//! \brief A version of the PISM core class (IceModel) which knows about the
//! no_model_mask and its semantics.
class IceRegionalModel : public IceModel {
public:
  IceRegionalModel(IceGrid &g, NCConfigVariable &c, NCConfigVariable &o)
     : IceModel(g,c,o) {};
protected:
  virtual PetscErrorCode set_vars_from_options();
  virtual PetscErrorCode bootstrap_2d(string filename);
  virtual PetscErrorCode initFromFile(string filename);
  virtual PetscErrorCode model_state_setup();
  virtual PetscErrorCode createVecs();
  virtual PetscErrorCode allocate_stressbalance();
  virtual PetscErrorCode allocate_basal_yield_stress();
  virtual PetscErrorCode massContExplicitStep();
  virtual PetscErrorCode cell_interface_velocities(bool do_part_grid,
                                                   int i, int j,
                                                   planeStar<PetscScalar> &vel_output);
  virtual PetscErrorCode cell_interface_diffusive_flux(IceModelVec2Stag &Qstag, int i, int j,
                                                       planeStar<PetscScalar> &Q_output);
  virtual PetscErrorCode enthalpyAndDrainageStep(PetscScalar* vertSacrCount, PetscScalar* liquifiedVol,
                                                 PetscScalar* bulgeCount);
  virtual PetscErrorCode setFromOptions();
private:
  IceModelVec2Int no_model_mask;
  IceModelVec2S   usurfstore, thkstore;
  IceModelVec2S   bmr_stored;
  PetscErrorCode  set_no_model_strip(PetscReal stripwidth);
};

//! \brief 
PetscErrorCode IceRegionalModel::setFromOptions() {
  PetscErrorCode ierr;

  ierr = IceModel::setFromOptions(); CHKERRQ(ierr);

  ierr = config.flag_from_option("ssa_dirichlet_bc", "ssa_dirichlet_bc"); CHKERRQ(ierr);

  return 0;
}

//! \brief Set no_model_mask variable to have value 1 in strip of width 'strip'
//! m around edge of computational domain, and value 0 otherwise.
PetscErrorCode IceRegionalModel::set_no_model_strip(PetscReal strip) {
  PetscErrorCode ierr;

    ierr = no_model_mask.begin_access(); CHKERRQ(ierr);
    for (PetscInt   i = grid.xs; i < grid.xs+grid.xm; ++i) {
      for (PetscInt j = grid.ys; j < grid.ys+grid.ym; ++j) {
        if (grid.x[i] <= grid.x[0]+strip || grid.x[i] >= grid.x[grid.Mx-1]-strip) {
          no_model_mask(i, j) = 1;
        } else if (grid.y[j] <= grid.y[0]+strip || grid.y[j] >= grid.y[grid.My-1]-strip) {
          no_model_mask(i, j) = 1;
        } else {
          no_model_mask(i, j) = 0;
        }
      }
    }
    ierr = no_model_mask.end_access(); CHKERRQ(ierr);

    ierr = no_model_mask.set_attr("pism_intent", "model_state"); CHKERRQ(ierr);

    ierr = no_model_mask.beginGhostComm(); CHKERRQ(ierr);
    ierr = no_model_mask.endGhostComm(); CHKERRQ(ierr);
  return 0;
}


PetscErrorCode IceRegionalModel::createVecs() {
  PetscErrorCode ierr;

  ierr = IceModel::createVecs(); CHKERRQ(ierr);

  ierr = verbPrintf(2, grid.com,
     "  creating IceRegionalModel vecs ...\n"); CHKERRQ(ierr);

  // stencil width of 2 needed for surfaceGradientSIA() action
  ierr = no_model_mask.create(grid, "no_model_mask", true, 2); CHKERRQ(ierr);
  ierr = no_model_mask.set_attrs("model_state", // ensures that it gets written at the end of the run
    "mask: zeros (modeling domain) and ones (no-model buffer near grid edges)",
    "", ""); CHKERRQ(ierr); // no units and no standard name
  double NMMASK_NORMAL   = 0.0,
         NMMASK_ZERO_OUT = 1.0;
  vector<double> mask_values(2);
  mask_values[0] = NMMASK_NORMAL;
  mask_values[1] = NMMASK_ZERO_OUT;
  ierr = no_model_mask.set_attr("flag_values", mask_values); CHKERRQ(ierr);
  ierr = no_model_mask.set_attr("flag_meanings", "normal special_treatment"); CHKERRQ(ierr);
  no_model_mask.output_data_type = NC_BYTE;
  no_model_mask.time_independent = true;
  ierr = no_model_mask.set(NMMASK_NORMAL); CHKERRQ(ierr);
  ierr = variables.add(no_model_mask); CHKERRQ(ierr);

  // stencil width of 2 needed for differentiation because GHOSTS=1
  ierr = usurfstore.create(grid, "usurfstore", true, 2); CHKERRQ(ierr);
  ierr = usurfstore.set_attrs(
    "model_state", // ensures that it gets written at the end of the run
    "saved surface elevation for use to keep surface gradient constant in no_model strip",
    "m",
    ""); CHKERRQ(ierr); //  no standard name
  ierr = variables.add(usurfstore); CHKERRQ(ierr);

  // stencil width of 1 needed for differentiation
  ierr = thkstore.create(grid, "thkstore", true, 1); CHKERRQ(ierr);
  ierr = thkstore.set_attrs(
    "model_state", // ensures that it gets written at the end of the run
    "saved ice thickness for use to keep driving stress constant in no_model strip",
    "m",
    ""); CHKERRQ(ierr); //  no standard name
  ierr = variables.add(thkstore); CHKERRQ(ierr);

  // Note that the name of this variable (bmr_stored) does not matter: it is
  // *never* read or written. We make a copy of bmelt instead.
  ierr = bmr_stored.create(grid, "bmr_stored", true, 2); CHKERRQ(ierr);
  ierr = bmr_stored.set_attrs("internal",
                              "time-independent basal melt rate in the no-model-strip",
                              "m s-1", ""); CHKERRQ(ierr);

  if (config.get_flag("ssa_dirichlet_bc")) {
    // remove the bcflag variable from the dictionary
    variables.remove("bcflag");

    ierr = variables.add(no_model_mask, "bcflag"); CHKERRQ(ierr);
  }

  return 0;
}

PetscErrorCode IceRegionalModel::model_state_setup() {
  PetscErrorCode ierr;

  ierr = IceModel::model_state_setup(); CHKERRQ(ierr);

  // Now save the basal melt rate at the beginning of the run.
  ierr = bmr_stored.copy_from(vbmr); CHKERRQ(ierr);

  bool zgwnm;
  ierr = PISMOptionsIsSet("-zero_grad_where_no_model", zgwnm); CHKERRQ(ierr);
  if (zgwnm) {
    ierr = thkstore.set(0.0); CHKERRQ(ierr);
    ierr = usurfstore.set(0.0); CHKERRQ(ierr);
  }

  bool nmstripSet;
  PetscReal stripkm;
  ierr = PISMOptionsReal("-no_model_strip", 
                         "width in km of strip near boundary in which modeling is turned off",
			 stripkm, nmstripSet);

  if (nmstripSet) {
    ierr = verbPrintf(2, grid.com,
                      "* Option -no_model_strip read... setting boundary strip width to %.2f km\n",
                      stripkm); CHKERRQ(ierr);
    ierr = set_no_model_strip(convert(stripkm, "km", "m")); CHKERRQ(ierr);
  }

  return 0;
}

PetscErrorCode IceRegionalModel::allocate_stressbalance() {
  PetscErrorCode ierr;
  
  bool use_ssa_velocity = config.get_flag("use_ssa_velocity"),
    do_sia = config.get_flag("do_sia");

  ShallowStressBalance *my_stress_balance;
  SSB_Modifier *modifier;
  if (do_sia) {
    modifier = new SIAFD_Regional(grid, *EC, config);
  } else {
    modifier = new SSBM_Trivial(grid, *EC, config);
  }

  if (use_ssa_velocity) {
    my_stress_balance = new SSAFD_Regional(grid, *basal, *EC, config);
  } else {
    my_stress_balance = new SSB_Trivial(grid, *basal, *EC, config);
  }
  
  // ~PISMStressBalance() will de-allocate my_stress_balance and modifier.
  stress_balance = new PISMStressBalance(grid, my_stress_balance,
                                         modifier, ocean, config);

  // Note that in PISM stress balance computations are diagnostic, i.e. do not
  // have a state that changes in time. This means that this call can be here
  // and not in model_state_setup() and we don't need to re-initialize after
  // the "diagnostic time step".
  ierr = stress_balance->init(variables); CHKERRQ(ierr);

  if (config.get_flag("include_bmr_in_continuity")) {
    ierr = stress_balance->set_basal_melt_rate(&vbmr); CHKERRQ(ierr);
  }

  return 0;
}


PetscErrorCode IceRegionalModel::allocate_basal_yield_stress() {
  PetscErrorCode ierr;

  if (basal_yield_stress != NULL)
    return 0;

  bool use_ssa_velocity = config.get_flag("use_ssa_velocity"),
    do_blatter = config.get_flag("do_blatter");

  if (use_ssa_velocity || do_blatter) {
    bool hold_tauc;
    ierr = PISMOptionsIsSet("-hold_tauc", hold_tauc); CHKERRQ(ierr);
    
    if (hold_tauc) {
      basal_yield_stress = new PISMConstantYieldStress(grid, config);
    } else {
      basal_yield_stress = new PISMRegionalDefaultYieldStress(grid, config);
    }
  }
  
  return 0;
}


PetscErrorCode IceRegionalModel::bootstrap_2d(string filename) {
  PetscErrorCode ierr;

  ierr = IceModel::bootstrap_2d(filename); CHKERRQ(ierr);

  ierr = usurfstore.regrid(filename, 0.0); CHKERRQ(ierr);
  ierr =   thkstore.regrid(filename, 0.0); CHKERRQ(ierr);

  return 0;
}


PetscErrorCode IceRegionalModel::initFromFile(string filename) {
  PetscErrorCode  ierr;
  PIO nc(grid.com, grid.rank, "netcdf3");

  bool no_model_strip_set;
  ierr = PISMOptionsIsSet("-no_model_strip", "No-model strip, in km",
                          no_model_strip_set); CHKERRQ(ierr);

  if (no_model_strip_set) {
    ierr = no_model_mask.set_attr("pism_intent", "internal"); CHKERRQ(ierr);
  }

  ierr = verbPrintf(2, grid.com,
                    "* Initializing IceRegionalModel from NetCDF file '%s'...\n",
                    filename.c_str()); CHKERRQ(ierr);


  // Allow re-starting from a file that does not contain u_ssa_bc and v_ssa_bc.
  // The user is probably using -regrid_file to bring in SSA B.C. data.
  if (config.get_flag("ssa_dirichlet_bc")) {
    bool u_ssa_exists, v_ssa_exists;

    ierr = nc.open(filename, NC_NOWRITE); CHKERRQ(ierr);
    ierr = nc.inq_var("u_ssa_bc", u_ssa_exists); CHKERRQ(ierr);
    ierr = nc.inq_var("v_ssa_bc", v_ssa_exists); CHKERRQ(ierr);
    ierr = nc.close(); CHKERRQ(ierr);

    if (! (u_ssa_exists && v_ssa_exists)) {
      ierr = vBCvel.set_attr("pism_intent", "internal"); CHKERRQ(ierr);
      ierr = verbPrintf(2, grid.com,
                        "PISM WARNING: u_ssa_bc and/or v_ssa_bc not found in %s. Setting them to zero.\n"
                        "              This may be overridden by the -regrid_file option.\n",
                        filename.c_str()); CHKERRQ(ierr);

      ierr = vBCvel.set(0.0); CHKERRQ(ierr);
    }
  }

  bool zgwnm;
  ierr = PISMOptionsIsSet("-zero_grad_where_no_model", zgwnm); CHKERRQ(ierr);
  if (zgwnm) {
    ierr = thkstore.set_attr("pism_intent", "internal"); CHKERRQ(ierr);
    ierr = usurfstore.set_attr("pism_intent", "internal"); CHKERRQ(ierr);
  }

  ierr = IceModel::initFromFile(filename); CHKERRQ(ierr);

  if (config.get_flag("ssa_dirichlet_bc")) {
      ierr = vBCvel.set_attr("pism_intent", "model_state"); CHKERRQ(ierr);
  }

  if (zgwnm) {
    ierr = thkstore.set_attr("pism_intent", "model_state"); CHKERRQ(ierr);
    ierr = usurfstore.set_attr("pism_intent", "model_state"); CHKERRQ(ierr);
  }

  return 0;
}


PetscErrorCode IceRegionalModel::set_vars_from_options() {
  PetscErrorCode ierr;
  bool nmstripSet;

  // base class reads the -boot_file option and does the bootstrapping:
  ierr = IceModel::set_vars_from_options(); CHKERRQ(ierr);

  ierr = PISMOptionsIsSet("-no_model_strip", 
                          "width in km of strip near boundary in which modeling is turned off",
                          nmstripSet);
  if (!nmstripSet) {
    ierr = PetscPrintf(grid.com,
      "PISMO ERROR: option '-no_model_strip X' is REQUIRED if '-i' is not used.\n"
      "   pismo has no well-defined semantics without it!  ENDING ...\n\n"); CHKERRQ(ierr);
    PISMEnd();
  }

  if (config.get_flag("do_cold_ice_methods")) {
    PetscPrintf(grid.com, "PISM ERROR: pismo does not support the 'cold' mode.\n");
    PISMEnd();
  }

  return 0;
}

PetscErrorCode IceRegionalModel::massContExplicitStep() {
  PetscErrorCode ierr;

  // This ensures that no_model_mask is available in
  // IceRegionalModel::cell_interface_diffusive_flux() below.
  ierr = no_model_mask.begin_access(); CHKERRQ(ierr);

  ierr = IceModel::massContExplicitStep(); CHKERRQ(ierr);

  ierr = no_model_mask.end_access(); CHKERRQ(ierr);

  return 0;
}

//! \brief Computes diffusive (SIA) fluxes through interfaces of a computational cell.
/*!
 * This disables diffusive (SIA) flow in the no_model_strip.
 */
PetscErrorCode IceRegionalModel::cell_interface_diffusive_flux(IceModelVec2Stag &Qstag, int i, int j,
                                                               planeStar<PetscScalar> &Q_output) {
  PetscErrorCode ierr;
  if (no_model_mask(i, j) > 0.5) {
    Q_output.e = Q_output.w = Q_output.n = Q_output.s = 0;
  } else {
    ierr = IceModel::cell_interface_diffusive_flux(Qstag, i, j, Q_output); CHKERRQ(ierr);
  }

  return 0;
}

//! \brief Computes advective velocities through cell interfaces.
/*!
 * This disables advective (SSA) flow in the no_model_strip.
 */
PetscErrorCode IceRegionalModel::cell_interface_velocities(bool do_part_grid,
                                                           int i, int j,
                                                           planeStar<PetscScalar> &v) {
  PetscErrorCode  ierr;
  if (no_model_mask(i, j) > 0.5) {
    v.e = v.w = v.n = v.s = 0;
  } else {
    ierr = IceModel::cell_interface_velocities(do_part_grid, i, j, v); CHKERRQ(ierr);
  }

  return 0;
}

PetscErrorCode IceRegionalModel::enthalpyAndDrainageStep(PetscScalar* vertSacrCount, PetscScalar* liquifiedVol,
                                                         PetscScalar* bulgeCount) {
  PetscErrorCode ierr;
  PetscScalar *new_enthalpy, *old_enthalpy;

  ierr = IceModel::enthalpyAndDrainageStep(vertSacrCount, liquifiedVol, bulgeCount); CHKERRQ(ierr);

  // note that the call above sets vWork3d; ghosts are comminucated later (in
  // IceModel::energyStep()).
  ierr = no_model_mask.begin_access(); CHKERRQ(ierr);

  ierr = vWork3d.begin_access(); CHKERRQ(ierr);
  ierr = Enth3.begin_access(); CHKERRQ(ierr);
  for (PetscInt   i = grid.xs; i < grid.xs+grid.xm; ++i) {
    for (PetscInt j = grid.ys; j < grid.ys+grid.ym; ++j) {
      if (no_model_mask(i, j) < 0.5)
        continue;

      ierr = vWork3d.getInternalColumn(i, j, &new_enthalpy); CHKERRQ(ierr);
      ierr = Enth3.getInternalColumn(i, j, &old_enthalpy); CHKERRQ(ierr);

      for (int k = 0; k < grid.Mz; ++k)
        new_enthalpy[k] = old_enthalpy[k];
    }
  }
  ierr = Enth3.end_access(); CHKERRQ(ierr);
  ierr = vWork3d.end_access(); CHKERRQ(ierr);

  // set vbmr; ghosts are comminucated later (in IceModel::energyStep()).
  ierr = vbmr.begin_access(); CHKERRQ(ierr);
  ierr = bmr_stored.begin_access(); CHKERRQ(ierr);
  for (PetscInt   i = grid.xs; i < grid.xs+grid.xm; ++i) {
    for (PetscInt j = grid.ys; j < grid.ys+grid.ym; ++j) {
      if (no_model_mask(i, j) < 0.5)
        continue;

      vbmr(i, j) = bmr_stored(i, j);
    }
  }
  ierr = bmr_stored.end_access(); CHKERRQ(ierr);
  ierr = vbmr.end_access(); CHKERRQ(ierr);

  ierr = no_model_mask.end_access(); CHKERRQ(ierr);

  return 0;
}


int main(int argc, char *argv[]) {
  PetscErrorCode  ierr;
  ierr = PetscInitialize(&argc, &argv, PETSC_NULL, help); CHKERRQ(ierr);

  MPI_Comm    com = PETSC_COMM_WORLD;
  PetscMPIInt rank, size;
  ierr = MPI_Comm_rank(com, &rank); CHKERRQ(ierr);
  ierr = MPI_Comm_size(com, &size); CHKERRQ(ierr);

  /* This explicit scoping forces destructors to be called before PetscFinalize() */
  {
    ierr = verbosityLevelFromOptions(); CHKERRQ(ierr);

    ierr = verbPrintf(2,com, "PISMO %s (regional outlet-glacier run mode)\n",
		      PISM_Revision); CHKERRQ(ierr);
    ierr = stop_on_version_option(); CHKERRQ(ierr);

    bool iset, bfset;
    ierr = PISMOptionsIsSet("-i", iset); CHKERRQ(ierr);
    ierr = PISMOptionsIsSet("-boot_file", bfset); CHKERRQ(ierr);
    string usage =
      "  pismo {-i IN.nc|-boot_file IN.nc} [-no_model_strip X] [OTHER PISM & PETSc OPTIONS]\n"
      "where:\n"
      "  -i          IN.nc is input file in NetCDF format: contains PISM-written model state\n"
      "  -boot_file  IN.nc is input file in NetCDF format: contains a few fields, from which\n"
      "              heuristics will build initial model state\n"
      "  -no_model_strip X (re-)set width of no-model strip along edge of\n"
      "              computational domain to X km\n"
      "notes:\n"
      "  * one of -i or -boot_file is required\n"
      "  * if -boot_file is used then also '-Mx A -My B -Mz C -Lz D' are required\n";
    if ((!iset) && (!bfset)) {
      ierr = PetscPrintf(com,
         "\nPISM ERROR: one of options -i,-boot_file is required\n\n"); CHKERRQ(ierr);
      ierr = show_usage_and_quit(com, "pismo", usage.c_str()); CHKERRQ(ierr);
    } else {
      vector<string> required;
      required.clear();
      ierr = show_usage_check_req_opts(com, "pismo", required, usage.c_str()); CHKERRQ(ierr);
    }

    NCConfigVariable config, overrides;
    ierr = init_config(com, rank, config, overrides, true); CHKERRQ(ierr);

    // initialize the ice dynamics model
    IceGrid g(com, rank, size, config);
    IceRegionalModel m(g, config, overrides);
    ierr = m.setExecName("pismo"); CHKERRQ(ierr);

    // initialize boundary models
    // factories allow runtime choice
    PAFactory pa(g, config);
    PSFactory ps(g, config);
    POFactory po(g, config);
    // now read options and choose
    PISMAtmosphereModel *atmosphere;
    PISMSurfaceModel    *surface;
    PISMOceanModel      *ocean;
    ierr = PetscOptionsBegin(com, "", "Options choosing PISM boundary models", ""); CHKERRQ(ierr);
    pa.create(atmosphere);
    ps.create(surface);
    po.create(ocean);
    ierr = PetscOptionsEnd(); CHKERRQ(ierr);
    surface->attach_atmosphere_model(atmosphere); // IceModel m does not see atmosphere
    m.attach_ocean_model(ocean);
    m.attach_surface_model(surface);

    ierr = m.init(); CHKERRQ(ierr);

    ierr = m.run(); CHKERRQ(ierr);

    ierr = verbPrintf(2,com, "... done with run\n"); CHKERRQ(ierr);

    // provide a default output file name if no -o option is given.
    ierr = m.writeFiles("unnamed_regional.nc"); CHKERRQ(ierr);
  }

  ierr = PetscFinalize(); CHKERRQ(ierr);
  return 0;
}
<|MERGE_RESOLUTION|>--- conflicted
+++ resolved
@@ -30,14 +30,8 @@
 #include "POFactory.hh"
 #include "PSFactory.hh"
 #include "PISMStressBalance.hh"
-<<<<<<< HEAD
 #include "PISMMohrCoulombYieldStress.hh"
 #include "PISMConstantYieldStress.hh"
-#include "SIAFD.hh"
-#include "SSAFD.hh"
-=======
-#include "PISMYieldStress.hh"
->>>>>>> f6ad4ba6
 #include "PIO.hh"
 #include "pism_options.hh"
 
@@ -60,241 +54,6 @@
 class.
  */
 
-<<<<<<< HEAD
-//! \brief A version of the SIA stress balance with tweaks for outlet glacier
-//! simulations.
-class SIAFD_Regional : public SIAFD
-{
-public:
-  SIAFD_Regional(IceGrid &g, IceFlowLaw &i, EnthalpyConverter &e, const NCConfigVariable &c)
-    : SIAFD(g, i, e, c) {}
-  virtual ~SIAFD_Regional() {}
-  virtual PetscErrorCode init(PISMVars &vars);
-  virtual PetscErrorCode compute_surface_gradient(IceModelVec2Stag &h_x, IceModelVec2Stag &h_y);
-protected:
-  IceModelVec2Int *no_model_mask;
-  IceModelVec2S   *usurfstore;   
-};
-
-PetscErrorCode SIAFD_Regional::init(PISMVars &vars) {
-  PetscErrorCode ierr;
-
-  ierr = SIAFD::init(vars); CHKERRQ(ierr);
-
-  ierr = verbPrintf(2,grid.com,"  using the regional version of the SIA solver...\n"); CHKERRQ(ierr);
-
-  no_model_mask = dynamic_cast<IceModelVec2Int*>(vars.get("no_model_mask"));
-  if (no_model_mask == NULL) SETERRQ(grid.com, 1, "no_model_mask is not available");
-
-  usurfstore = dynamic_cast<IceModelVec2S*>(vars.get("usurfstore"));
-  if (usurfstore == NULL) SETERRQ(grid.com, 1, "usurfstore is not available");
-
-  return 0;
-}
-
-PetscErrorCode SIAFD_Regional::compute_surface_gradient(IceModelVec2Stag &h_x, IceModelVec2Stag &h_y) {
-  PetscErrorCode ierr;
-
-  ierr = SIAFD::compute_surface_gradient(h_x, h_y); CHKERRQ(ierr);
-
-  IceModelVec2Int nmm = *no_model_mask;
-  IceModelVec2S hst = *usurfstore; // convenience
-
-  const int Mx = grid.Mx, My = grid.My;
-  const PetscScalar dx = grid.dx, dy = grid.dy;  // convenience
-
-  ierr = h_x.begin_access(); CHKERRQ(ierr);
-  ierr = h_y.begin_access(); CHKERRQ(ierr);
-  ierr = nmm.begin_access(); CHKERRQ(ierr);
-  ierr = hst.begin_access(); CHKERRQ(ierr);
-
-  PetscInt GHOSTS = 1;
-  for (PetscInt   i = grid.xs - GHOSTS; i < grid.xs+grid.xm + GHOSTS; ++i) {
-    for (PetscInt j = grid.ys - GHOSTS; j < grid.ys+grid.ym + GHOSTS; ++j) {
-
-      // x-component, i-offset
-      if (nmm(i, j) > 0.5 || nmm(i + 1, j) > 0.5) {
-
-        if (i < 0 || i + 1 > Mx - 1)
-          h_x(i, j, 0) = 0.0;
-        else
-          h_x(i, j, 0) = (hst(i + 1, j) - hst(i, j)) / dx;
-      }
-
-      // x-component, j-offset
-      if (nmm(i - 1, j + 1) > 0.5 || nmm(i + 1, j + 1) > 0.5 ||
-          nmm(i - 1, j)     > 0.5 || nmm(i + 1, j)     > 0.5) {
-
-        if (i - 1 < 0 || j + 1 > My - 1 || i + 1 > Mx - 1)
-          h_x(i, j, 1) = 0.0;
-        else
-          h_x(i, j, 1) = ( + hst(i + 1, j + 1) + hst(i + 1, j)
-                           - hst(i - 1, j + 1) - hst(i - 1, j) ) / (4.0 * dx);
-
-      }
-
-      // y-component, i-offset
-      if (nmm(i, j + 1) > 0.5 || nmm(i + 1, j + 1) > 0.5 ||
-          nmm(i, j - 1) > 0.5 || nmm(i + 1, j - 1) > 0.5) {
-        if (i < 0 || j + 1 > My - 1 || i + 1 > Mx - 1 || j - 1 < 0)
-          h_y(i, j, 0) = 0.0;
-        else
-          h_y(i, j, 0) = ( + hst(i + 1, j + 1) + hst(i, j + 1)
-                           - hst(i + 1, j - 1) - hst(i, j - 1) ) / (4.0 * dy);
-      }
-
-      // y-component, j-offset
-      if (nmm(i, j) > 0.5 || nmm(i, j + 1) > 0.5) {
-        
-        if (j < 0 || j + 1 > My - 1)
-          h_y(i, j, 1) = 0.0;
-        else
-          h_y(i, j, 1) = (hst(i, j + 1) - hst(i, j)) / dy;
-      }
-
-    }
-  }
-  ierr = nmm.end_access(); CHKERRQ(ierr);
-  ierr = hst.end_access(); CHKERRQ(ierr);
-  ierr = h_y.end_access(); CHKERRQ(ierr);
-  ierr = h_x.end_access(); CHKERRQ(ierr);
-
-  return 0;
-}
-
-//! \brief A version of the SSA stress balance with tweaks for outlet glacier
-//! simulations.
-class SSAFD_Regional : public SSAFD
-{
-public:
-  SSAFD_Regional(IceGrid &g, IceBasalResistancePlasticLaw &b, IceFlowLaw &i, EnthalpyConverter &e,
-                 const NCConfigVariable &c)
-    : SSAFD(g, b, i, e, c) {}
-  virtual ~SSAFD_Regional() {}
-  virtual PetscErrorCode init(PISMVars &vars);
-  virtual PetscErrorCode compute_driving_stress(IceModelVec2V &taud);
-protected:
-  IceModelVec2Int *no_model_mask;    
-  IceModelVec2S   *usurfstore, *thkstore;
-};
-
-PetscErrorCode SSAFD_Regional::init(PISMVars &vars) {
-  PetscErrorCode ierr;
-
-  ierr = SSAFD::init(vars); CHKERRQ(ierr);
-
-  ierr = verbPrintf(2,grid.com,"  using the regional version of the SSA solver...\n"); CHKERRQ(ierr);
-
-  if (config.get_flag("ssa_dirichlet_bc")) {
-    ierr = verbPrintf(2,grid.com,"  using stored SSA velocities as Dirichlet B.C. in the no_model_strip...\n"); 
-    CHKERRQ(ierr);
-  }
-
-  no_model_mask = dynamic_cast<IceModelVec2Int*>(vars.get("no_model_mask"));
-  if (no_model_mask == NULL) SETERRQ(grid.com, 1, "no_model_mask is not available");
-
-  usurfstore = dynamic_cast<IceModelVec2S*>(vars.get("usurfstore"));
-  if (usurfstore == NULL) SETERRQ(grid.com, 1, "usurfstore is not available");
-
-  thkstore = dynamic_cast<IceModelVec2S*>(vars.get("thkstore"));
-  if (thkstore == NULL) SETERRQ(grid.com, 1, "thkstore is not available");
-
-  return 0;
-}
-
-PetscErrorCode SSAFD_Regional::compute_driving_stress(IceModelVec2V &result) {
-  PetscErrorCode ierr;
-
-  ierr = SSAFD::compute_driving_stress(result); CHKERRQ(ierr);
-
-  const PetscReal standard_gravity = config.get("standard_gravity");
-  IceModelVec2Int nmm = *no_model_mask;
-
-  ierr = result.begin_access(); CHKERRQ(ierr);
-  ierr = nmm.begin_access(); CHKERRQ(ierr);
-  ierr = usurfstore->begin_access(); CHKERRQ(ierr);
-  ierr = thkstore->begin_access(); CHKERRQ(ierr);
-  for (PetscInt i=grid.xs; i<grid.xs+grid.xm; ++i) {
-    for (PetscInt j=grid.ys; j<grid.ys+grid.ym; ++j) {
-      PetscScalar pressure = ice.rho * standard_gravity * (*thkstore)(i,j);
-      if (pressure <= 0) pressure = 0;
-
-      if (nmm(i, j) > 0.5 || nmm(i - 1, j) > 0.5 || nmm(i + 1, j) > 0.5) {
-        if (i - 1 < 0 || i + 1 > grid.Mx - 1)
-          result(i, j).u = 0;
-        else
-          result(i, j).u = - pressure * usurfstore->diff_x(i,j);
-      }
-
-      if (nmm(i, j) > 0.5 || nmm(i, j - 1) > 0.5 || nmm(i, j + 1) > 0.5) {
-        if (j - 1 < 0 || j + 1 > grid.My - 1)
-          result(i, j).v = 0;
-        else
-          result(i, j).v = - pressure * usurfstore->diff_y(i,j);
-      }
-
-    }
-  }
-  ierr = usurfstore->end_access(); CHKERRQ(ierr);
-  ierr = thkstore->end_access(); CHKERRQ(ierr);
-  ierr = nmm.end_access(); CHKERRQ(ierr);
-  ierr = result.end_access(); CHKERRQ(ierr);
-  return 0;
-}
-
-
-class PISMRegionalDefaultYieldStress : public PISMMohrCoulombYieldStress
-{
-public:
-  PISMRegionalDefaultYieldStress(IceGrid &g, const NCConfigVariable &conf)
-    : PISMMohrCoulombYieldStress(g, conf) {}
-  virtual ~PISMRegionalDefaultYieldStress() {}
-  virtual PetscErrorCode init(PISMVars &vars);
-  virtual PetscErrorCode basal_material_yield_stress(IceModelVec2S &result);
-protected:
-  IceModelVec2Int *no_model_mask;
-};
-
-
-PetscErrorCode PISMRegionalDefaultYieldStress::init(PISMVars &vars) {
-  PetscErrorCode ierr;
-  PetscInt v = getVerbosityLevel(); // turn off second, redundant init message
-  ierr = setVerbosityLevel(1); CHKERRQ(ierr);
-  ierr = PISMMohrCoulombYieldStress::init(vars); CHKERRQ(ierr);
-  ierr = setVerbosityLevel(v); CHKERRQ(ierr);
-  ierr = verbPrintf(2,grid.com,
-    "  using the regional version with strong till in no_model_mask==1 area ...\n");
-    CHKERRQ(ierr);
-  no_model_mask = dynamic_cast<IceModelVec2Int*>(vars.get("no_model_mask"));
-  if (no_model_mask == NULL) SETERRQ(grid.com, 1, "no_model_mask is not available");
-  return 0;
-}
-
-
-PetscErrorCode PISMRegionalDefaultYieldStress::basal_material_yield_stress(IceModelVec2S &result) {
-  PetscErrorCode ierr;
-  
-  // do whatever you normally do
-  ierr = PISMMohrCoulombYieldStress::basal_material_yield_stress(result); CHKERRQ(ierr);
-
-  // now set result=tauc to a big value in no_model_strip
-  ierr = no_model_mask->begin_access(); CHKERRQ(ierr);
-  ierr = result.begin_access(); CHKERRQ(ierr);
-  for (PetscInt   i = grid.xs; i < grid.xs+grid.xm; ++i) {
-    for (PetscInt j = grid.ys; j < grid.ys+grid.ym; ++j) {
-      if ((*no_model_mask)(i,j) > 0.5) {
-        result(i,j) = 1000.0e3;  // large yield stress of 1000 kPa = 10 bar
-      }
-    }
-  }
-  ierr = result.end_access(); CHKERRQ(ierr);
-  ierr = no_model_mask->end_access(); CHKERRQ(ierr);
-  return 0;
-}
-
-
-=======
->>>>>>> f6ad4ba6
 //! \brief A version of the PISM core class (IceModel) which knows about the
 //! no_model_mask and its semantics.
 class IceRegionalModel : public IceModel {
@@ -600,7 +359,7 @@
                           nmstripSet);
   if (!nmstripSet) {
     ierr = PetscPrintf(grid.com,
-      "PISMO ERROR: option '-no_model_strip X' is REQUIRED if '-i' is not used.\n"
+      "PISMO ERROR: option '-no_model_strip X' (X in km) is REQUIRED if '-i' is not used.\n"
       "   pismo has no well-defined semantics without it!  ENDING ...\n\n"); CHKERRQ(ierr);
     PISMEnd();
   }

--- conflicted
+++ resolved
@@ -781,11 +781,7 @@
  * Use put_att_text("PISM_GLOBAL", "history", ...) to overwrite "history".
  */
 PetscErrorCode PIO::append_history(string history) const {
-<<<<<<< HEAD
-  PISMLogEventBegin(PISM_IO_EVENT);
-=======
-/*  PISMLogEventBegin(PISM_IO_EVENT);
->>>>>>> aa4b4cb0
+  PISMLogEventBegin(PISM_IO_EVENT);
 
   PetscErrorCode ierr;
   string old_history;
@@ -796,11 +792,8 @@
   ierr = nc->put_att_text("PISM_GLOBAL", "history", history + old_history); CHKERRQ(ierr);
 
   PISMLogEventEnd(PISM_IO_EVENT);
-<<<<<<< HEAD
-  return 0;
-=======
-*/  return 0;
->>>>>>> aa4b4cb0
+
+  return 0;
 }
 
 //! \brief Write a multiple-valued double attribute.

// Copyright (C) 2004--2011 Jed Brown, Ed Bueler and Constantine Khroulev
//
// This file is part of PISM.
//
// PISM is free software; you can redistribute it and/or modify it under the
// terms of the GNU General Public License as published by the Free Software
// Foundation; either version 2 of the License, or (at your option) any later
// version.
//
// PISM is distributed in the hope that it will be useful, but WITHOUT ANY
// WARRANTY; without even the implied warranty of MERCHANTABILITY or FITNESS
// FOR A PARTICULAR PURPOSE.  See the GNU General Public License for more
// details.
//
// You should have received a copy of the GNU General Public License
// along with PISM; if not, write to the Free Software
// Foundation, Inc., 51 Franklin St, Fifth Floor, Boston, MA  02110-1301  USA

#include "PISMYieldStress.hh"
#include "Mask.hh"

//! \file PISMYieldStress.cc  Process model which computes pseudo-plastic yield stress for the subglacial layer.
/*! \file PISMYieldStress.cc
The output variable of this submodel is \c tauc, the pseudo-plastic yield stress 
field that is used in the ShallowStressBalance (=SSA in 2011) objects.

In the default implementation PISMDefaultYieldStress [\ref BBssasliding], the
"dry" strength of the (notional) till is a state variable, but private to the
submodel, namely \c tillphi.

Its initialization is nontrivial: either -topg_to_phi
heuristic or inverse modeling (to be implemented ...). Currently \c tillphi does
not evolve during the run.

This submodel uses vHmelt = \c bwat as an input at each update.  Basal water pressure
\c bwp is computed from vHmelt, then that pressure is combined with tillphi
to compute an updated \c tauc by the Mohr-Coulomb criterion.

This submodel is inactive in floating areas.
*/

PetscErrorCode PISMDefaultYieldStress::allocate() {
  PetscErrorCode ierr;

  ierr = till_phi.create(grid, "tillphi", true, grid.max_stencil_width); CHKERRQ(ierr);
  ierr = till_phi.set_attrs("model_state",
                            "friction angle for till under grounded ice sheet",
                            "degrees", ""); CHKERRQ(ierr);
  till_phi.time_independent = true; // in this model; need not be
                                    // time-independent in general

  ierr = bwatPIK.create(grid, "bwatPIK", true, grid.max_stencil_width); CHKERRQ(ierr);
  ierr = bwatPIK.set_attrs("model_state",
                            "bwat parameterized a la PIK",
                            "m", ""); CHKERRQ(ierr);
  bwatPIK.time_independent = true;                        
                                    
  return 0;
}

//! Initialize the pseudo-plastic till mechanical model.
/*! 
The pseudo-plastic till basal resistance model is governed by this power law
equation,
    \f[ \tau_b = - \frac{\tau_c}{|\mathbf{U}|^{1-q} U_{\mathtt{th}}^q} \mathbf{U}, \f]
where \f$\tau_b=(\tau_{(b)x},\tau_{(b)y})\f$ is the basal shear stress and
\f$U=(u,v)\f$ is the sliding velocity.  We call the scalar field 
\f$\tau_c(t,x,y)\f$ the \e pseudo \e yield \e stress.  The constant
\f$U_{\mathtt{th}}\f$ is the \e threshhold \e speed, and \f$q\f$ is the \e pseudo
\e plasticity \e exponent.  See IceBasalResistancePlasticLaw::drag().  See also
basal_material_yield_stress() and basal_water_pressure() for important model equations.  

The strength of the saturated till material is modeled by a Mohr-Coulomb
relation [\ref Paterson, \ref SchoofStream],
    \f[   \tau_c = c_0 + (\tan \varphi) N, \f]
where \f$N = \rho g H - p_w\f$ is the effective pressure on the till (see
basal_water_pressure()),

The determination of the till friction angle \f$\varphi(x,y)\f$  is important.
It is assumed in this default model to be a
time-independent factor which describes the strength of the unsaturated "dry"
till material.  Thus it is assumed to change more slowly than the basal water 
pressure, and it follows that it changes more slowly than the yield stress and
the basal shear stress.

Option \c -topg_to_phi causes call to topg_to_phi() at the beginning of the run.
This determines the map of \f$\varphi(x,y)\f$.  If this option is note given,
the current method leaves \c tillphi unchanged, and thus either in its
read-in-from-file state or with a default constant value from the config file.
*/

PetscErrorCode PISMDefaultYieldStress::init(PISMVars &vars)
{
  PetscErrorCode ierr;
  PetscScalar pseudo_plastic_q = config.get("pseudo_plastic_q");
  bool topg_to_phi_set, topg_to_bwatPIK_set, plastic_phi_set, bootstrap, i_set;
  string filename;
  int start;

  variables = &vars;

  ierr = verbPrintf(2, grid.com, "* Initializing the default basal yield stress model...\n"); CHKERRQ(ierr);

  basal_water_thickness = dynamic_cast<IceModelVec2S*>(vars.get("bwat"));
  if (basal_water_thickness == NULL) SETERRQ(1, "bwat is not available");

  basal_melt_rate = dynamic_cast<IceModelVec2S*>(vars.get("bmelt"));
  if (basal_melt_rate == NULL) SETERRQ(1, "bmelt is not available");

  ice_thickness = dynamic_cast<IceModelVec2S*>(vars.get("land_ice_thickness"));
  if (ice_thickness == NULL) SETERRQ(1, "land_ice_thickness is not available");

  bed_topography = dynamic_cast<IceModelVec2S*>(vars.get("bedrock_altitude"));
  if (bed_topography == NULL) SETERRQ(1, "bedrock_altitude is not available");

  mask = dynamic_cast<IceModelVec2Int*>(vars.get("mask"));
  if (mask == NULL) SETERRQ(1, "mask is not available");

  ierr = PetscOptionsBegin(grid.com, "", "Options controlling the basal till yield stress model", ""); CHKERRQ(ierr);
  {
    ierr = PISMOptionsIsSet("-plastic_phi", plastic_phi_set); CHKERRQ(ierr);
    ierr = PISMOptionsIsSet("-topg_to_phi",
                            "Use the till friction angle parameterization", topg_to_phi_set); CHKERRQ(ierr);
    ierr = PISMOptionsIsSet("-topg_to_bwatPIK",
                            "Use the bwatPIK parameterization", topg_to_bwatPIK_set); CHKERRQ(ierr);
    ierr = PISMOptionsIsSet("-i", "PISM input file", i_set); CHKERRQ(ierr);
    ierr = PISMOptionsIsSet("-boot_file", "PISM bootstrapping file",
                            bootstrap); CHKERRQ(ierr);

    bool scaleSet;
    double slidescale;
    ierr = PISMOptionsReal("-sliding_scale",
                           "Divides pseudo-plastic tauc (yield stress) by given factor;"
                           " this would increase sliding by given factor in absence of membrane stresses",
                           slidescale, scaleSet); CHKERRQ(ierr);
    if (scaleSet) { // only modify config if option set; otherwise leave alone
      if (slidescale > 0.0) {
        ierr = verbPrintf(2, grid.com,
                          "option -sliding_scale read; pseudo yield stress tauc will be divided by %.4f to\n"
                          "  cause notional sliding speed-up by given factor %.4f ...\n",
                          pow(slidescale, pseudo_plastic_q), slidescale);  CHKERRQ(ierr);
        sliding_scale = slidescale;
      } else {
        ierr = verbPrintf(1, grid.com,
                          "PISM WARNING: negative or zero value given for option -sliding_scale ignored\n");
        CHKERRQ(ierr);
      }
    }
    
    bool scalePlasticSet;
    double slidescalePlastic;
    ierr = PISMOptionsReal("-sliding_scalePlastic",
                           "Divides plastic tauc (yield stress) by given factor",
                           slidescalePlastic, scalePlasticSet); CHKERRQ(ierr);
    if (scalePlasticSet) { // only modify config if option set; otherwise leave alone
      if (slidescalePlastic > 0.0) {
        ierr = verbPrintf(2, grid.com,
                          "option -sliding_scalePlastic read; yield stress tauc will be divided by %.4f to\n",
                          slidescalePlastic);  CHKERRQ(ierr);
        sliding_scalePlastic = slidescalePlastic;
      } else {
        ierr = verbPrintf(1, grid.com,
                          "PISM WARNING: negative or zero value given for option -sliding_scalePlastic ignored\n");
        CHKERRQ(ierr);
      }
    }    
    
    
  }
  ierr = PetscOptionsEnd(); CHKERRQ(ierr);


  if (topg_to_phi_set && plastic_phi_set) {
    PetscPrintf(grid.com, "ERROR: only one of -plastic_phi and -topg_to_phi is allowed.\n");
    PISMEnd();
  }

  if (plastic_phi_set) {

    ierr = till_phi.set(config.get("default_till_phi")); CHKERRQ(ierr);

  } else if (topg_to_phi_set) {

    ierr = verbPrintf(2, grid.com,
                      "  option -topg_to_phi seen; creating tillphi map from bed elev ...\n");
    CHKERRQ(ierr);

    // note option -topg_to_phi will be read again to get comma separated array of parameters
    ierr = topg_to_phi(); CHKERRQ(ierr);

  } else if (i_set || bootstrap) {

    ierr = find_pism_input(filename, bootstrap, start); CHKERRQ(ierr);

    if (i_set) {
      ierr = till_phi.read(filename, start); CHKERRQ(ierr);
    } else {
      ierr = till_phi.regrid(filename,
                             config.get("bootstrapping_tillphi_value_no_var")); CHKERRQ(ierr);
    }
  }

   if(topg_to_bwatPIK_set){
      ierr = verbPrintf(2, grid.com,
                      "  option topg_to_bwatPIK seen; creating bwatPIK map from bed elev ...\n");
      ierr = topg_to_bwatPIK(); CHKERRQ(ierr);
      
    }else{
      ierr = bwatPIK.set(config.get("default_bwatPIK")); CHKERRQ(ierr);
    }
  
  ierr = regrid(); CHKERRQ(ierr);

  return 0;
}


PetscErrorCode PISMDefaultYieldStress::regrid() {
  PetscErrorCode ierr;
  bool regrid_file_set, regrid_vars_set;
  string regrid_file;
  vector<string> regrid_vars;

  ierr = PetscOptionsBegin(grid.com, "", "PISMDefaultYieldStress regridding options", ""); CHKERRQ(ierr);
  {
    ierr = PISMOptionsString("-regrid_file", "regridding file name",
                             regrid_file, regrid_file_set); CHKERRQ(ierr);
    ierr = PISMOptionsStringArray("-regrid_vars", "comma-separated list of regridding variables",
                                  "", regrid_vars, regrid_vars_set); CHKERRQ(ierr);
  }
  ierr = PetscOptionsEnd(); CHKERRQ(ierr);

  if (! regrid_file_set) return 0;

  set<string> vars;
  for (unsigned int i = 0; i < regrid_vars.size(); ++i)
    vars.insert(regrid_vars[i]);

  // stop if the user did not ask to regrid tillphi
  if (!set_contains(vars, till_phi.string_attr("short_name")))
    return 0;

  ierr = till_phi.regrid(regrid_file, true); CHKERRQ(ierr);
  
  // stop if the user did not ask to regrid bwatPIK
  if (!set_contains(vars, bwatPIK.string_attr("short_name")))
    return 0;

  ierr = bwatPIK.regrid(regrid_file, true); CHKERRQ(ierr);
  
  return 0;
}



void PISMDefaultYieldStress::add_vars_to_output(string /*keyword*/, set<string> &result) {
  result.insert("tillphi");
  result.insert("bwatPIK");
}


void PISMDefaultYieldStress::get_diagnostics(map<string, PISMDiagnostic*> &dict) {
  dict["bwp"] = new PYS_bwp(this, grid, *variables);
}


PetscErrorCode PISMDefaultYieldStress::define_variables(set<string> vars, const NCTool &nc,
                                                 nc_type nctype) {
  if (set_contains(vars, "tillphi")) {
    PetscErrorCode ierr = till_phi.define(nc, nctype); CHKERRQ(ierr);
  }
   if (set_contains(vars, "bwatPIK")) {
    PetscErrorCode ierr = bwatPIK.define(nc, nctype); CHKERRQ(ierr);
  } 
  return 0;
}


PetscErrorCode PISMDefaultYieldStress::write_variables(set<string> vars, string filename) {
  if (set_contains(vars, "tillphi")) {
    PetscErrorCode ierr = till_phi.write(filename); CHKERRQ(ierr);
  }
  if (set_contains(vars, "bwatPIK")) {
    PetscErrorCode ierr = bwatPIK.write(filename); CHKERRQ(ierr);
  }
  return 0;
}

PetscErrorCode PISMDefaultYieldStress::update(PetscReal t_years, PetscReal dt_years) {
  t = t_years; dt = dt_years;
  // this model performs a "diagnostic" computation (i.e. without time-stepping)
  return 0;
}

//! Update the till yield stress for the pseudo-plastic till SSA model.
/*!
Updates based on modeled basal water pressure.  We implement
formula (2.4) in [\ref SchoofStream], the Mohr-Coulomb criterion:
    \f[   \tau_c = \mu (\rho g H - p_w), \f]
where \f$\tau_c\f$ is the till yield stress, \f$\rho g H\f$ is the ice over-burden
pressure (in the shallow approximation), \f$p_w\f$ is the modeled
pore (=basal) water pressure, and \f$\mu\f$ is a strength coefficient for the
mineral till (at least, it is independent of \f$p_w\f$).  The difference
    \f[   N = \rho g H - p_w   \f]
is the effective pressure on the till.
 
We modify Schoof's formula by allowing a small till cohesion \f$c_0\f$
and by expressing the coefficient as the tangent of a till friction angle
\f$\varphi\f$:
    \f[   \tau_c = c_0 + (\tan \varphi) N. \f]
Option  \c -plastic_c0 controls it \f$c_0\f$; see [\ref Paterson] table 8.1
regarding values.

The major concern with this is the model for basal water pressure \f$p_w\f$.  
See basal_water_pressure().  See also [\ref BBssasliding] for a discussion
of a complete model using these tools.

 */
PetscErrorCode PISMDefaultYieldStress::basal_material_yield_stress(IceModelVec2S &result) {
  PetscErrorCode ierr;

  bool use_ssa_when_grounded = config.get_flag("use_ssa_when_grounded");

  bool topg_to_bwatPIK_set;
  ierr = PISMOptionsIsSet("-topg_to_bwatPIK",
                            "Use the bwatPIK parameterization", topg_to_bwatPIK_set); CHKERRQ(ierr);

  const PetscScalar
    till_pw_fraction = config.get("till_pw_fraction"),
    till_c_0 = config.get("till_c_0") * 1e3, // convert from kPa to Pa
    hmelt_max = config.get("hmelt_max"),
    ice_density = config.get("ice_density"),
    standard_gravity = config.get("standard_gravity"),
    high_tauc = config.get("high_tauc");

  ierr = mask->begin_access(); CHKERRQ(ierr);
  ierr = result.begin_access(); CHKERRQ(ierr);
  ierr = ice_thickness->begin_access(); CHKERRQ(ierr);
  ierr = basal_water_thickness->begin_access(); CHKERRQ(ierr);
  ierr = basal_melt_rate->begin_access(); CHKERRQ(ierr);
  ierr = till_phi.begin_access(); CHKERRQ(ierr);
  ierr = bwatPIK.begin_access(); CHKERRQ(ierr);

  MaskQuery m(*mask);

  PetscInt GHOSTS = grid.max_stencil_width;
  for (PetscInt   i = grid.xs - GHOSTS; i < grid.xs+grid.xm + GHOSTS; ++i) {
    for (PetscInt j = grid.ys - GHOSTS; j < grid.ys+grid.ym + GHOSTS; ++j) {

      if (use_ssa_when_grounded == false) {

        if (m.grounded(i, j)) {
          // large yield stress if grounded and -ssa_floating_only is set
          result(i, j) = high_tauc; 
        } else {
          result(i, j) = 0.0;
        }
        continue;
      }

      if (m.ocean(i, j)) {
        result(i, j) = 0.0;
      } else if (m.ice_free(i, j)) {
        result(i, j) = high_tauc;  // large yield stress if grounded and ice-free
      } else { // grounded and there is some ice
	if(topg_to_bwatPIK_set){
	  const PetscScalar p_over = ice_density * standard_gravity * (*ice_thickness)(i, j); // FIXME task #7297  
	  const PetscScalar p_pwPIK = till_pw_fraction * (bwatPIK(i, j)/ hmelt_max) * p_over; 
          const PetscScalar N      = p_over - p_pwPIK;  // effective pressure on till

	  result(i, j) = till_c_0 + N * tan((pi/180.0) * till_phi(i, j));
	  
	}else{
        const PetscScalar
          p_over = ice_density * standard_gravity * (*ice_thickness)(i, j), // FIXME task #7297
          p_w    = basal_water_pressure((*ice_thickness)(i, j),
                                        (*basal_water_thickness)(i, j),
                                        (*basal_melt_rate)(i, j),
                                        till_pw_fraction, hmelt_max),
          N      = p_over - p_w;  // effective pressure on till

        result(i, j) = till_c_0 + N * tan((pi/180.0) * till_phi(i, j));
	}
      }
    }
  }

  ierr = mask->end_access(); CHKERRQ(ierr);
  ierr = result.end_access(); CHKERRQ(ierr);
  ierr = ice_thickness->end_access(); CHKERRQ(ierr);
  ierr = till_phi.end_access(); CHKERRQ(ierr);
  ierr = bwatPIK.end_access(); CHKERRQ(ierr);
  ierr = basal_melt_rate->end_access(); CHKERRQ(ierr);
  ierr = basal_water_thickness->end_access(); CHKERRQ(ierr);

/* scale tauc if desired:
A scale factor of \f$A\f$ is intended to increase basal sliding rate by
\f$A\f$.  It would have exactly this effect \e if the driving stress were
\e hypothetically completely held by the basal resistance.  Thus this scale factor
is used to reduce (if \c -sliding_scale \f$A\f$ with \f$A > 1\f$) or increase
(if \f$A < 1\f$) the value of the (pseudo-) yield stress \c tauc.  The concept
behind this is described at
http://websrv.cs.umt.edu/isis/index.php/Category_1:_Whole_Ice_Sheet#Initial_Experiment_-_E1_-_Increased_Basal_Lubrication.
Specifically, the concept behind this mechanism is to suppose equality of driving
and basal shear stresses,
    \f[ \rho g H \nabla h = \frac{\tau_c}{|\mathbf{U}|^{1-q} U_{\mathtt{th}}^q} \mathbf{U}. \f]
(<i>For emphasis:</i> The membrane stress held by the ice itself is missing from
this incomplete stress balance.)  Thus the pseudo yield stress
\f$\tau_c\f$ would be related to the sliding speed \f$|\mathbf{U}|\f$ by
  \f[ |\mathbf{U}| = \frac{C}{\tau_c^{1/q}} \f]
for some (geometry-dependent) constant \f$C\f$.  Multiplying \f$|\mathbf{U}|\f$
by \f$A\f$ in this equation corresponds to dividing \f$\tau_c\f$ by \f$A^q\f$.
The current method sets-up the mechanism, and updateYieldStressUsingBasalWater()
actually computes it.  Note that the mechanism has no effect whatsoever if 
\f$q=0\f$, which is the purely plastic case. In that case there is \e no direct
relation between the yield stress and the sliding velocity, and the difference 
between the driving stress and the yield stress is entirely held by the membrane
stresses.  (There is also no singular mathematical operation as \f$A^q = A^0 = 1\f$.)
*/
  if (sliding_scale > 0.0) {
    const PetscScalar q = config.get("pseudo_plastic_q");
    result.scale(1.0 / pow(sliding_scale, q));
  }
  if (sliding_scalePlastic > 0.0) {
    result.scale(1.0 / sliding_scalePlastic);
  }

  return 0;
}

//! Computes the till friction angle phi as a piecewise linear function of bed elevation, according to user options.
/*!
Computes the till friction angle \f$\phi(x,y)\f$ at a location, namely
\c IceModel::vtillphi, as the following increasing, piecewise-linear function of 
the bed elevation \f$b(x,y)\f$.  Let 
	\f[ M = (\phi_{\text{max}} - \phi_{\text{min}}) / (b_{\text{max}} - b_{\text{min}}) \f]
be the slope of the nontrivial part.  Then
	\f[ \phi(x,y) = \begin{cases}
	        \phi_{\text{min}}, & b(x,y) \le b_{\text{min}}, \\
	        \phi_{\text{min}} + (b(x,y) - b_{\text{min}}) \,M,
	                          &  b_{\text{min}} < b(x,y) < b_{\text{max}}, \\
	        \phi_{\text{max}}, & b_{\text{max}} \le b(x,y), \end{cases} \f]
The exception is if the point is marked as floating, in which case the till friction angle
is set to the value \c phi_ocean.

The default values are vaguely suitable for Antarctica, perhaps:
- \c phi_min = 5.0 degrees,
- \c phi_max = 15.0 degrees,
- \c topg_min = -1000.0 m,
- \c topg_max = 1000.0 m,
- \c phi_ocean = 10.0 degrees.

If the user gives option <code>-topg_to_phi A,B,C,D</code> then \c phi_ocean
is not used. Instead, the same rule as above for grounded ice is used.
 */
PetscErrorCode PISMDefaultYieldStress::topg_to_phi() {
  PetscErrorCode ierr;

  PetscInt    Nparam=5;
  PetscReal   inarray[5] = {5.0, 15.0, -1000.0, 1000.0, 10.0};

  // read comma-separated array of zero to five values
  PetscTruth  topg_to_phi_set;
  ierr = PetscOptionsGetRealArray(PETSC_NULL, "-topg_to_phi", inarray, &Nparam, &topg_to_phi_set);
  CHKERRQ(ierr);
  if (topg_to_phi_set != PETSC_TRUE) {
    SETERRQ(1, "HOW DID I GET HERE? ... ending...\n");
  }

  if ((Nparam > 5) || (Nparam < 4)) {
    ierr = verbPrintf(1, grid.com,
                      "PISM ERROR: option -topg_to_phi provided with more than 5 or fewer than 4\n"
                      "            arguments ... ENDING ...\n");
    CHKERRQ(ierr);
    PISMEnd();
  }

  PetscReal phi_min = inarray[0], phi_max = inarray[1],
    topg_min = inarray[2], topg_max = inarray[3],
    phi_ocean = inarray[4];

  ierr = verbPrintf(2, grid.com,
                    "  till friction angle (phi) is piecewise-linear function of bed elev (topg):\n"
                    "            /  %5.2f                                 for   topg < %.f\n"
                    "      phi = |  %5.2f + (topg - %.f) * (%.2f / %.f)   for   %.f < topg < %.f\n"
                    "            \\  %5.2f                                 for   %.f < topg\n",
                    phi_min, topg_min,
                    phi_min, topg_min, phi_max - phi_min, topg_max - topg_min, topg_min, topg_max,
                    phi_max, topg_max); CHKERRQ(ierr);

  if (Nparam == 5) {
    ierr = verbPrintf(2, grid.com,
                      "      (also using phi = %5.2f in floating ice or ice free ocean)\n",
                      phi_ocean); CHKERRQ(ierr);
  }

  MaskQuery m(*mask);

  PetscReal slope = (phi_max - phi_min) / (topg_max - topg_min);
  ierr = mask->begin_access(); CHKERRQ(ierr);
  ierr = bed_topography->begin_access(); CHKERRQ(ierr);
  ierr = till_phi.begin_access(); CHKERRQ(ierr);

  for (PetscInt i = grid.xs; i < grid.xs + grid.xm; ++i) {
    for (PetscInt j = grid.ys; j < grid.ys + grid.ym; ++j) {
      PetscScalar bed = (*bed_topography)(i, j);
<<<<<<< HEAD
=======

//       if (m.grounded(i, j) || (Nparam < 5)) {
>>>>>>> 704b9e6c
        if (bed <= topg_min) {
          till_phi(i, j) = phi_min;
        } else if (bed >= topg_max) {
          till_phi(i, j) = phi_max;
        } else {
          till_phi(i, j) = phi_min + (bed - topg_min) * slope;
        }
<<<<<<< HEAD
=======
//       } else {
//         till_phi(i,j) = phi_ocean;
//       }
>>>>>>> 704b9e6c
    }
  }

  ierr = mask->end_access(); CHKERRQ(ierr);
  ierr = bed_topography->end_access(); CHKERRQ(ierr);
  ierr = till_phi.end_access(); CHKERRQ(ierr);

  // communicate ghosts so that the tauc computation can be performed locally
  // (including ghosts of tauc, that is)
  ierr = till_phi.beginGhostComm(); CHKERRQ(ierr);
  ierr = till_phi.endGhostComm(); CHKERRQ(ierr);

  return 0;
}

//! Computes basal water content a la PIK
/*!
...
 */
PetscErrorCode PISMDefaultYieldStress::topg_to_bwatPIK() {
  PetscErrorCode ierr;

  PetscInt    Nparam=5;
  PetscReal   inarray[5] = {0.0, 2.0, 0.0, 1000.0, 2.0};

  // read comma-separated array of zero to five values
  PetscTruth  topg_to_bwatPIK_set;
  ierr = PetscOptionsGetRealArray(PETSC_NULL, "-topg_to_bwatPIK", inarray, &Nparam, &topg_to_bwatPIK_set);
  CHKERRQ(ierr);
  if (topg_to_bwatPIK_set != PETSC_TRUE) {
    SETERRQ(1, "HOW DID I GET HERE? ... ending...\n");
  }

  if ((Nparam > 5) || (Nparam < 4)) {
    ierr = verbPrintf(1, grid.com,
                      "PISM ERROR: option -topg_to_bwatPIK provided with more than 5 or fewer than 4\n"
                      "            arguments ... ENDING ...\n");
    CHKERRQ(ierr);
    PISMEnd();
  }

  PetscReal bwatPIK_min = inarray[0], bwatPIK_max = inarray[1],
    topg_min = inarray[2], topg_max = inarray[3],
    phi_shelf = inarray[4];

  ierr = verbPrintf(2, grid.com,
                    "  till friction angle (phi) is piecewise-linear function of bed elev (topg):\n"
                    "            /  %5.2f                                 for   topg < %.f\n"
                    "  bwatPIK = |  %5.2f + (topg - %.f) * (%.2f / %.f)   for   %.f < topg < %.f\n"
                    "            \\  %5.2f                                 for   %.f < topg\n",
                    bwatPIK_min, topg_min,
                    bwatPIK_min, topg_min, bwatPIK_max - bwatPIK_min, topg_max - topg_min, topg_min, topg_max,
                    bwatPIK_max, topg_max); CHKERRQ(ierr);

  if (Nparam == 5) {
    ierr = verbPrintf(2, grid.com,
                      "      (also using bwatPIK = %5.2f in floating ice)\n",
                      phi_shelf); CHKERRQ(ierr);
  }

  MaskQuery m(*mask);

  PetscReal slope = (bwatPIK_max - bwatPIK_min) / (topg_max - topg_min);
  ierr = mask->begin_access(); CHKERRQ(ierr);
  ierr = bed_topography->begin_access(); CHKERRQ(ierr);
  ierr = bwatPIK.begin_access(); CHKERRQ(ierr);

  for (PetscInt i = grid.xs; i < grid.xs + grid.xm; ++i) {
    for (PetscInt j = grid.ys; j < grid.ys + grid.ym; ++j) {
      PetscScalar bed = (*bed_topography)(i, j);

//       if (m.grounded(i, j) || (Nparam < 5)) { // this is stupid, we want it to be independent of GL position!
        if (bed <= topg_min) {
          bwatPIK(i, j) = bwatPIK_max;
        } else if (bed >= topg_max) {
          bwatPIK(i, j) = bwatPIK_min;
        } else {
          bwatPIK(i, j) = bwatPIK_max - (bed - topg_min) * slope;
        }
//       } else if(m.floating_ice(i, j)){
//         bwatPIK(i,j) = phi_shelf;
//       } else {
// 	bwatPIK(i,j) = 0.0;
//       }
    }
  }

  ierr = mask->end_access(); CHKERRQ(ierr);
  ierr = bed_topography->end_access(); CHKERRQ(ierr);
  ierr = bwatPIK.end_access(); CHKERRQ(ierr);

  // communicate ghosts so that the tauc computation can be performed locally
  // (including ghosts of tauc, that is)
  ierr = bwatPIK.beginGhostComm(); CHKERRQ(ierr);
  ierr = bwatPIK.endGhostComm(); CHKERRQ(ierr);

  return 0;
}

//! \brief Compute modeled pressure in subglacial liquid water using thickness of subglacial water layer.
/*!
Inputs are \c bwat, the thickness of basal water, and \c bmr, the basal melt rate.
The output is \f$p_w\f$ the basal water pressure.

The basic model is
\f{align*}
  p_{over} = \rho g H, \\
  p_w = \alpha\, \frac{w}{w_{\text{max}}}\, p_{over}
\f}
where 
  - \f$\rho\f$ is the ice density (ice_density) and \f$g\f$ is gravity,
  - \f$H\f$ is the ice thickness (thk),
  - \f$p_{over}\f$ is the ice overburden pressure,
  - \f$\alpha\f$ is the till pore water fraction (till_pw_fraction),
  - \f$w\f$ is the effective thickness of subglacial melt water (bwat), and
  - \f$w_{\text{max}}\f$ is the maximum allowed value for \f$w\f$ (hmelt_max).

If flags \c p.usebmr or \c p.usethkeff are set then this formula is modified;
see the code below for details.

Because both \c bmr and \c bwat are zero at points where base of ice is 
below the pressure-melting temperature, the modeled basal water pressure is
zero when the base is frozen.

Several options control the water pressure model:
  - \c -[no_]\c bmr_enhance  toggle the basal melt rate dependency in water
                           pressure; DEFAULT IS OFF
  - \c -bmr_enhance_scale  sets the value; defaults to 0.10, since 10 cm/a is
                           a significant enough level of basal melt rate to
                           cause weakening effect for saturated till;
                           argument is in m/a; must set \c -bmr_enhance for this
                           to have effect
  - \c -plastic_pwfrac     controls parameter till_pw_fraction
  - \c -[no_]\c thk_eff    toggle the thickness effect: for smaller thicknesses there
                           is a reduction in basal water pressure, a conceptual
                           near-margin drainage mechanism; DEFAULT IS OFF
  - \c -thk_eff_reduced    factor by which basal water pressure is reduced; default is
                           0.97; must set \c -thk_eff for this to have effect
  - \c -thk_eff_H_high     maximum thickness at which effect is applied; default
                           is 2000 m; must set \c -thk_eff for this to have
                           any effect
  - \c -thk_eff_H_low      thickness at which thickness effect is full strength;
                           default is 1000 m; must set \c -thk_eff for this to
                           have any effect

If the effective pressure on the subglacial layer is needed, then these lines are
recommended for this purpose:
\verbatim
  p_over = ice->rho * standard_gravity * thk;  // overburden pressure
  p_eff  = p_over - getBasalWaterPressure(thk, bwat, bmr, frac, hmelt_max);
\endverbatim

The inequality \c bwat \f$\le\f$ \c hmelt_max is required at input, and an
error is thrown if not.

Regarding the physics, compare the water pressure computed by formula (4) in
[\ref Ritzetal2001], where the pressure is a function of sea level and bed
elevation.  A method using "elevation of the bed at the grounding line",
as in [\ref LingleBrown1987] is not implementable because that elevation is
at an unknowable location.  (We are not doing a flow line model!)
 */
PetscScalar PISMDefaultYieldStress::basal_water_pressure(PetscScalar thk, PetscScalar bwat,
                                                  PetscScalar bmr, PetscScalar frac,
                                                  PetscScalar hmelt_max) {
  if (bwat > hmelt_max + 1.0e-6) {
    PetscPrintf(grid.com,
                "PISM ERROR:  bwat = %12.8f exceeds hmelt_max = %12.8f\n"
                "  in IceModel::getBasalWaterPressure()\n",bwat,hmelt_max);
    PISMEnd();
  }

  // the model; note 0 <= p_pw <= frac * p_overburden because  0 <= bwat <= hmelt_max
  const PetscScalar p_overburden = p.ice_density * p.standard_gravity * thk; // FIXME task #7297
  PetscScalar p_pw = frac * (bwat / hmelt_max) * p_overburden;

  if (p.usebmr) {
    // add to pressure from instantaneous basal melt rate;
    //   note  (additional) <= (1.0 - frac) * p_overburden so
    //   0 <= p_pw <= p_overburden
    p_pw += ( 1.0 - exp( - PetscMax(0.0,bmr) / p.bmr_scale ) )
      * (1.0 - frac) * p_overburden;
  }

  if (p.usethkeff) {
    // ice thickness is surrogate for distance to margin; near margin the till
    //   is presumably better drained so we reduce the water pressure
    if (thk < p.thkeff_H_high) {
      if (thk <= p.thkeff_H_low) {
        p_pw *= p.thkeff_reduce;
      } else {
        // case Hlow < thk < Hhigh; use linear to connect (Hlow, reduced * p_pw)
        //   to (Hhigh, 1.0 * p_w)
        p_pw *= p.thkeff_reduce
          + (1.0 - p.thkeff_reduce)
          * (thk - p.thkeff_H_low) / (p.thkeff_H_high - p.thkeff_H_low);
      }
    }
  }

  return p_pw;
}


PYS_bwp::PYS_bwp(PISMDefaultYieldStress *m, IceGrid &g, PISMVars &my_vars)
  : PISMDiag<PISMDefaultYieldStress>(m, g, my_vars) {
  
  // set metadata:
  vars[0].init_2d("bwp", grid);
  set_attrs("subglacial (pore) water pressure", "", "Pa", "Pa", 0);
  vars[0].set("_FillValue", -0.01);
  vars[0].set("valid_min", 0);
}


/*!
Calls PISMDefaultYieldStress::basal_water_pressure() to actually compute it.

Result is set to invalid (_FillValue) where the ice is floating, there being
no meaning to the above calculation.
 */
PetscErrorCode PYS_bwp::compute(IceModelVec* &output) {
  PetscErrorCode ierr;

  IceModelVec2S *result = new IceModelVec2S;
  ierr = result->create(grid, "bwp", false); CHKERRQ(ierr);
  ierr = result->set_metadata(vars[0], 0); CHKERRQ(ierr);

  const PetscScalar
    alpha     = model->config.get("till_pw_fraction"),
    wmax      = model->config.get("hmelt_max"),
    fillval   = -0.01;

  ierr = model->ice_thickness->begin_access(); CHKERRQ(ierr);
  ierr = model->basal_water_thickness->begin_access(); CHKERRQ(ierr);
  ierr = model->basal_melt_rate->begin_access(); CHKERRQ(ierr);
  ierr = result->begin_access(); CHKERRQ(ierr);
  for (PetscInt i=grid.xs; i<grid.xs+grid.xm; ++i) {
    for (PetscInt j=grid.ys; j<grid.ys+grid.ym; ++j) {
      PetscReal thk = (*model->ice_thickness)(i, j);
      if (thk > 0.0) {
        (*result)(i,j) = model->basal_water_pressure(thk, // FIXME task #7297
                                                     (*model->basal_water_thickness)(i,j),
                                                     (*model->basal_melt_rate)(i,j),
                                                     alpha, wmax);
      } else { // put negative value below valid range
        (*result)(i,j) = fillval;
      }
    }
  }
  ierr = model->ice_thickness->end_access(); CHKERRQ(ierr);
  ierr = model->basal_water_thickness->end_access(); CHKERRQ(ierr);
  ierr = model->basal_melt_rate->end_access(); CHKERRQ(ierr);
  ierr = result->end_access(); CHKERRQ(ierr);

  MaskQuery m(*model->mask);

  ierr = m.fill_where_floating(*result, fillval); CHKERRQ(ierr);
  
  output = result;
  return 0;
}
<|MERGE_RESOLUTION|>--- conflicted
+++ resolved
@@ -504,11 +504,6 @@
   for (PetscInt i = grid.xs; i < grid.xs + grid.xm; ++i) {
     for (PetscInt j = grid.ys; j < grid.ys + grid.ym; ++j) {
       PetscScalar bed = (*bed_topography)(i, j);
-<<<<<<< HEAD
-=======
-
-//       if (m.grounded(i, j) || (Nparam < 5)) {
->>>>>>> 704b9e6c
         if (bed <= topg_min) {
           till_phi(i, j) = phi_min;
         } else if (bed >= topg_max) {
@@ -516,12 +511,6 @@
         } else {
           till_phi(i, j) = phi_min + (bed - topg_min) * slope;
         }
-<<<<<<< HEAD
-=======
-//       } else {
-//         till_phi(i,j) = phi_ocean;
-//       }
->>>>>>> 704b9e6c
     }
   }
 

// Copyright (C) 2004--2012 Constantine Khroulev, Ed Bueler, Jed Brown, Torsten Albrecht
//
// This file is part of PISM.
//
// PISM is free software; you can redistribute it and/or modify it under the
// terms of the GNU General Public License as published by the Free Software
// Foundation; either version 2 of the License, or (at your option) any later
// version.
//
// PISM is distributed in the hope that it will be useful, but WITHOUT ANY
// WARRANTY; without even the implied warranty of MERCHANTABILITY or FITNESS
// FOR A PARTICULAR PURPOSE.  See the GNU General Public License for more
// details.
//
// You should have received a copy of the GNU General Public License
// along with PISM; if not, write to the Free Software
// Foundation, Inc., 51 Franklin St, Fifth Floor, Boston, MA  02110-1301  USA

#include "SSA.hh"
#include "Mask.hh"
#include "basal_resistance.hh"
#include "PISMVars.hh"
#include "PISMProf.hh"
#include "pism_options.hh"
#include "flowlaw_factory.hh"
#include "PIO.hh"

SSA::SSA(IceGrid &g, IceBasalResistancePlasticLaw &b,
         EnthalpyConverter &e,
         const NCConfigVariable &c)
  : ShallowStressBalance(g, b, e, c)
{
  mask = NULL;
  thickness = NULL;
  tauc = NULL;
  surface = NULL;
  bed = NULL;
  enthalpy = NULL;
  driving_stress_x = NULL;
  driving_stress_y = NULL;
  if (config.get_flag("do_fracture_density") && config.get_flag("use_ssa_velocity")) {
    fracdens = NULL;
  }
  if (config.get_flag("sub_groundingline")) {
    gl_mask = NULL;
  }
  strength_extension = new SSAStrengthExtension(config);
  allocate();
}


//! \brief Initialize a generic regular-grid SSA solver.
PetscErrorCode SSA::init(PISMVars &vars) {
  PetscErrorCode ierr;

  ierr = ShallowStressBalance::init(vars); CHKERRQ(ierr);

  ierr = verbPrintf(2,grid.com,"* Initializing the SSA stress balance...\n"); CHKERRQ(ierr);

  mask = dynamic_cast<IceModelVec2Int*>(vars.get("mask"));
  if (mask == NULL) SETERRQ(grid.com, 1, "mask is not available");

  if (config.get_flag("sub_groundingline")) {
    gl_mask = dynamic_cast<IceModelVec2S*>(vars.get("gl_mask"));
    if (gl_mask == NULL) SETERRQ(grid.com, 1, "subgrid_grounding_line_position is not available");
  }

  thickness = dynamic_cast<IceModelVec2S*>(vars.get("land_ice_thickness"));
  if (thickness == NULL) SETERRQ(grid.com, 1, "land_ice_thickness is not available");

  tauc = dynamic_cast<IceModelVec2S*>(vars.get("tauc"));
  if (tauc == NULL) SETERRQ(grid.com, 1, "tauc is not available");

  surface = dynamic_cast<IceModelVec2S*>(vars.get("surface_altitude"));
  driving_stress_x = dynamic_cast<IceModelVec2S*>(vars.get("ssa_driving_stress_x"));
  driving_stress_y = dynamic_cast<IceModelVec2S*>(vars.get("ssa_driving_stress_y"));
  if( (driving_stress_x==NULL) && (driving_stress_y==NULL) ) {
    if(surface == NULL) {
      SETERRQ(grid.com, 1, "neither surface_altitude nor ssa_driving_stress_x/y is available");      
    }
  } else if(surface !=NULL){
    SETERRQ(grid.com, 1, "at most one of surface_altitude or ssa_driving_stress_x/y may be specified");    
  } else if( (driving_stress_x==NULL) || (driving_stress_y==NULL) ) {
    SETERRQ(grid.com, 1, "both of ssa_driving_stress_x/y must be specified if one is");
  }

  bed = dynamic_cast<IceModelVec2S*>(vars.get("bedrock_altitude"));
  if (bed == NULL) SETERRQ(grid.com, 1, "bedrock_altitude is not available");

  enthalpy = dynamic_cast<IceModelVec3*>(vars.get("enthalpy"));
  if (enthalpy == NULL) SETERRQ(grid.com, 1, "enthalpy is not available");

  if (config.get_flag("do_fracture_density") && config.get_flag("use_ssa_velocity")) {
   	  fracdens = dynamic_cast<IceModelVec2S*>(vars.get("fracture_density"));
	  if (fracdens == NULL) SETERRQ(grid.com, 1, "fracture density is not available");
  }

  // Check if PISM is being initialized from an output file from a previous run
  // and read the initial guess (unless asked not to).
  bool i_set;
  string filename;
  ierr = PISMOptionsString("-i", "PISM input file",
                           filename, i_set); CHKERRQ(ierr);

  if (i_set) {
    bool dont_read_initial_guess, u_ssa_found, v_ssa_found;
    unsigned int start;
    PIO nc(grid.com, grid.rank, "netcdf3");

    ierr = PISMOptionsIsSet("-dontreadSSAvels", dont_read_initial_guess); CHKERRQ(ierr);

    ierr = nc.open(filename, PISM_NOWRITE); CHKERRQ(ierr);
    ierr = nc.inq_var("u_ssa", u_ssa_found); CHKERRQ(ierr); 
    ierr = nc.inq_var("v_ssa", v_ssa_found); CHKERRQ(ierr); 
    ierr = nc.inq_nrecords(start); CHKERRQ(ierr);
    ierr = nc.close(); CHKERRQ(ierr); 
    start -= 1;

    if (u_ssa_found && v_ssa_found &&
        (! dont_read_initial_guess)) {
      ierr = verbPrintf(3,grid.com,"Reading u_ssa and v_ssa...\n"); CHKERRQ(ierr);

      ierr = velocity.read(filename.c_str(), start); CHKERRQ(ierr); 
    }
    
  } else {
    ierr = velocity.set(0.0); CHKERRQ(ierr); // default initial guess
  }

  if (config.get_flag("ssa_dirichlet_bc")) {
    bc_locations = dynamic_cast<IceModelVec2Int*>(vars.get("bcflag"));
    if (bc_locations == NULL) SETERRQ(grid.com, 1, "bc_locations is not available");
    
    vel_bc = dynamic_cast<IceModelVec2V*>(vars.get("vel_ssa_bc"));
    if (vel_bc == NULL) SETERRQ(grid.com, 1, "vel_ssa_bc is not available");
  }

  event_ssa = grid.profiler->create("ssa_update", "time spent solving the SSA");

  return 0;
}

//! \brief Allocate objects which any SSA solver would use.
PetscErrorCode SSA::allocate() {
  PetscErrorCode ierr;

  ierr = taud.create(grid, "taud", false); CHKERRQ(ierr);
  ierr = taud.set_attrs("diagnostic",
                        "X-component of the driving shear stress at the base of ice",
                        "Pa", "", 0); CHKERRQ(ierr);
  ierr = taud.set_attrs("diagnostic",
                        "Y-component of the driving shear stress at the base of ice",
                        "Pa", "", 1); CHKERRQ(ierr);

  ierr = velocity_old.create(grid, "velocity_old", true); CHKERRQ(ierr);
  ierr = velocity_old.set_attrs("internal",
                                "old SSA velocity field; used for re-trying with a different epsilon",
                                "m s-1", ""); CHKERRQ(ierr);

  // override velocity metadata
  vector<string> long_names;
  long_names.push_back("SSA model ice velocity in the X direction");
  long_names.push_back("SSA model ice velocity in the Y direction");
  ierr = velocity.rename("_ssa",long_names,""); CHKERRQ(ierr);

  // mimic IceGrid::createDA() with TRANSPOSE :
  PetscInt dof=2, stencil_width=1;
  ierr = DMDACreate2d(grid.com,
                      DMDA_BOUNDARY_PERIODIC, DMDA_BOUNDARY_PERIODIC,
                      DMDA_STENCIL_BOX,
                      grid.My, grid.Mx,
                      grid.Ny, grid.Nx,
                      dof, stencil_width,
                      &grid.procs_y[0], &grid.procs_x[0],
                      &SSADA); CHKERRQ(ierr);

  ierr = DMCreateGlobalVector(SSADA, &SSAX); CHKERRQ(ierr);

  {
    IceFlowLawFactory ice_factory(grid.com, "ssa_", config, &EC);
    ice_factory.removeType(ICE_GOLDSBY_KOHLSTEDT);

    ierr = ice_factory.setType(config.get_string("ssa_flow_law").c_str()); CHKERRQ(ierr);

    ierr = ice_factory.setFromOptions(); CHKERRQ(ierr);
    ierr = ice_factory.create(&flow_law); CHKERRQ(ierr);
  }

  return 0;
}


PetscErrorCode SSA::deallocate() {
  PetscErrorCode ierr;

  if (SSAX != PETSC_NULL) {
    ierr = VecDestroy(&SSAX); CHKERRQ(ierr);
  }

  if (SSADA != PETSC_NULL) {
    ierr = DMDestroy(&SSADA);CHKERRQ(ierr);
  }

  if (flow_law != NULL) {
    delete flow_law;
    flow_law = NULL;
  }

  return 0;
}


//! \brief Update the SSA solution.
PetscErrorCode SSA::update(bool fast) {
  PetscErrorCode ierr;

  if (fast)
    return 0;

  grid.profiler->begin(event_ssa);

  ierr = solve(); CHKERRQ(ierr); 

  ierr = compute_basal_frictional_heating(basal_frictional_heating); CHKERRQ(ierr);
  ierr = compute_D2(D2); CHKERRQ(ierr);

  ierr = compute_maximum_velocity(); CHKERRQ(ierr);

  grid.profiler->end(event_ssa);

  return 0;
}


//! \brief Compute the D2 term for the strain heating computation.
/*!
Documented in [\ref BBssasliding].
 */
PetscErrorCode SSA::compute_D2(IceModelVec2S &result) {
  PetscErrorCode ierr;
  PetscReal dx = grid.dx, dy = grid.dy;

  ierr = velocity.begin_access(); CHKERRQ(ierr);
  ierr = result.begin_access(); CHKERRQ(ierr);
  for (PetscInt   i = grid.xs; i < grid.xs+grid.xm; ++i) {
    for (PetscInt j = grid.ys; j < grid.ys+grid.ym; ++j) {
      const PetscScalar 
          u_x   = (velocity(i+1,j).u - velocity(i-1,j).u)/(2*dx),
          u_y   = (velocity(i,j+1).u - velocity(i,j-1).u)/(2*dy),
          v_x   = (velocity(i+1,j).v - velocity(i-1,j).v)/(2*dx),
          v_y   = (velocity(i,j+1).v - velocity(i,j-1).v)/(2*dy);
      result(i,j) = PetscSqr(u_x) + PetscSqr(v_y) + u_x * v_y 
                      + PetscSqr(0.5*(u_y + v_x));
    }
  }
  ierr = result.end_access(); CHKERRQ(ierr);
  ierr = velocity.end_access(); CHKERRQ(ierr);
  return 0;
}


//! \brief Compute eigenvalues of the horizontal, vertically-integrated strain rate tensor.
/*!
Calculates all components \f$D_{xx}, D_{yy}, D_{xy}=D_{yx}\f$ of the
vertically-averaged strain rate tensor \f$D\f$ [\ref SchoofStream].  Then computes
the eigenvalues \c result_e1 = (maximum eigenvalue), \c result_e1 = (minimum
eigenvalue).  Uses the provided thickness to make decisions (PIK) about computing
strain rates near calving front.

Though there are two eigenvalues, such do not form a vector, so the output is not
an IceModelVec2V, though it could be a std::vector<IceModelVec2S> or such.

Note that \c result_e1 >= \c result_e2, but there is no necessary relation between 
the magnitudes, and either principal strain rate could be negative or positive.

Result can be used in a calving law, for example in eigencalving (PIK).

FIXME:  need to answer: strain rates will be derived from SSA velocities. Is there ghost communication needed?
*/
PetscErrorCode SSA::compute_principal_strain_rates(IceModelVec2S &result_e1,
                                                   IceModelVec2S &result_e2) {
  PetscErrorCode ierr;
  PetscScalar    dx = grid.dx, dy = grid.dy;

  IceModelVec2S H = *thickness; // an alias
  ierr = velocity.begin_access(); CHKERRQ(ierr);
  ierr = H.begin_access(); CHKERRQ(ierr);
  ierr = result_e1.begin_access(); CHKERRQ(ierr);
  ierr = result_e2.begin_access(); CHKERRQ(ierr);

  Mask M;
  ierr = mask->begin_access(); CHKERRQ(ierr);

  for (PetscInt i=grid.xs; i<grid.xs+grid.xm; ++i) {
    for (PetscInt j=grid.ys; j<grid.ys+grid.ym; ++j) {

      if ( velocity(i,j).u == 0.0 || velocity(i,j).v == 0.0) {
        result_e1(i,j) = 0.0;
        result_e2(i,j) = 0.0;
        continue;
      }

      const PetscInt
        M_e = mask->as_int(i + 1,j),
        M_w = mask->as_int(i - 1,j),
        M_n = mask->as_int(i,j + 1),
        M_s = mask->as_int(i,j - 1);

      //centered difference scheme; strain in units s-1
      PetscScalar
        u_x = (velocity(i+1,j).u - velocity(i-1,j).u) / (2 * dx),
        u_y = (velocity(i,j+1).u - velocity(i,j-1).u) / (2 * dy),
        v_x = (velocity(i+1,j).v - velocity(i-1,j).v) / (2 * dx),
        v_y = (velocity(i,j+1).v - velocity(i,j-1).v) / (2 * dy);



      //inward scheme at the ice-shelf
      //SSA velocity exists depending on mask (newly filled grid cells are not taken into account)

      if (M.ice_free(M_e)) {
        u_x = (velocity(i,j).u - velocity(i-1,j).u) / dx;
        v_x = (velocity(i,j).v - velocity(i-1,j).v) / dx;
      }
      if (M.ice_free(M_w)) {
        u_x = (velocity(i+1,j).u - velocity(i,j).u) / dx;
        v_x = (velocity(i+1,j).v - velocity(i,j).v) / dx;
      }
      if (M.ice_free(M_n)) {
        u_y = (velocity(i,j).u - velocity(i,j-1).u) / dy;
        v_y = (velocity(i,j).v - velocity(i,j-1).v) / dy;
      }
      if (M.ice_free(M_s)) {
        u_y = (velocity(i,j+1).u - velocity(i,j).u) / dy;
        v_y = (velocity(i,j+1).v - velocity(i,j).v) / dy;
      }

      // ice nose case
      if (M.ice_free(M_s) && M.ice_free(M_n)) {
        u_y = 0.0;
        v_y = 0.0;
      }
      if (M.ice_free(M_e) && M.ice_free(M_w)) {
        u_x = 0.0;
        v_x = 0.0;
      }

      const PetscScalar A = 0.5 * (u_x + v_y),  // A = (1/2) trace(D)
        B   = 0.5 * (u_x - v_y),
        Dxy = 0.5 * (v_x + u_y),  // B^2 = A^2 - u_x v_y
        q   = sqrt(PetscSqr(B) + PetscSqr(Dxy));
      result_e1(i,j) = A + q;
      result_e2(i,j) = A - q; // q >= 0 so e1 >= e2

    } // j
  }   // i

  ierr = velocity.end_access(); CHKERRQ(ierr);
  ierr = H.end_access(); CHKERRQ(ierr);
  ierr = result_e1.end_access(); CHKERRQ(ierr);
  ierr = result_e2.end_access(); CHKERRQ(ierr);

  ierr = mask->end_access(); CHKERRQ(ierr);
  return 0;
}

// PetscErrorCode SSA::compute_2d_stresses(IceModelVec2S &result_Txx, IceModelVec2S &result_Tyy, IceModelVec2S &result_Txy) {
//   PetscErrorCode ierr;
//   PetscScalar    dx = grid.dx, dy = grid.dy;
// 
//   IceModelVec2S H = *thickness; // an alias
//   ierr = velocity.begin_access(); CHKERRQ(ierr);
//   ierr = H.begin_access(); CHKERRQ(ierr);
//   ierr = result_Txx.begin_access(); CHKERRQ(ierr);
//   ierr = result_Tyy.begin_access(); CHKERRQ(ierr);
//   ierr = result_Txy.begin_access(); CHKERRQ(ierr);
// 
//   PetscScalar *E_ij;
//   //E = new PetscScalar[grid.Mz];
//   ierr = enthalpy->begin_access(); CHKERRQ(ierr);
// 
//  for (PetscInt i=grid.xs; i<grid.xs+grid.xm; ++i) {
//     for (PetscInt j=grid.ys; j<grid.ys+grid.ym; ++j) {
// 
//       if ( velocity(i,j).u == 0.0 || velocity(i,j).v == 0.0) {
//  result_Txx(i,j)=0.0;
//        result_Tyy(i,j)=0.0;
//  result_Txy(i,j)=0.0;
//         continue;
//       }
// 
//       //centered difference scheme; strain in units s-1
//       PetscScalar
//         u_x = (velocity(i+1,j).u - velocity(i-1,j).u) / (2 * dx),
//         u_y = (velocity(i,j+1).u - velocity(i,j-1).u) / (2 * dy),
//         v_x = (velocity(i+1,j).v - velocity(i-1,j).v) / (2 * dx),
//         v_y = (velocity(i,j+1).v - velocity(i,j-1).v) / (2 * dy);
// 
//       //inward scheme at the ice-shelf front
//       //FIXME: should be formulated in terms of mask values like principal strain rates
// 
//       if (H(i+1,j)==0.0) {
//         u_x = (velocity(i,j).u - velocity(i-1,j).u) / dx;
//         v_x = (velocity(i,j).v - velocity(i-1,j).v) / dx;
//       }
//       if (H(i-1,j)==0.0) {
//         u_x = (velocity(i+1,j).u - velocity(i,j).u) / dx;
//         v_x = (velocity(i+1,j).v - velocity(i,j).v) / dx;
//       }
//       if (H(i,j+1)==0.0) {
//         u_y = (velocity(i,j).u - velocity(i,j-1).u) / dy;
//         v_y = (velocity(i,j).v - velocity(i,j-1).v) / dy;
//       }
//       if (H(i,j-1)==0.0) {
//         u_y = (velocity(i,j+1).u - velocity(i,j).u) / dy;
//         v_y = (velocity(i,j+1).v - velocity(i,j).v) / dy;
//       }
// 
//       // ice nose case
//       if (H(i,j-1)==0.0 && H(i,j+1)==0.0) {
//         u_y = 0.0;
//         v_y = 0.0;
//       }
//       if (H(i+1,j)==0.0 && H(i-1,j)==0.0) {
//         u_x = 0.0;
//         v_x = 0.0;
//       }
// 
//   //get hardness from enthalpie
//   PetscScalar BB;
//   ierr = enthalpy->getInternalColumn(i,j,&E_ij); CHKERRQ(ierr);
//   if (H(i,j) == 0) {
//     BB = -1e6; // an obviously impossible value
//     continue;
//   }
//   BB = flow_law->averaged_hardness(H(i,j), grid.kBelowHeight(H(i,j)),grid.zlevels.data(), E_ij); CHKERRQ(ierr);
// 
//   //get local effective viscosity
//    PetscScalar nu = flow_law->effective_viscosity(BB, u_x, u_y, v_x, v_y);
// 
//    //get deviatoric stresses
//    result_Txx(i,j)=nu*u_x;
//           result_Tyy(i,j)=nu*v_y;
//    result_Txy(i,j)=0.5*nu*(u_y+v_x);
// 
//     } // j
//   }   // i
// 
//   ierr = velocity.end_access(); CHKERRQ(ierr);
//   ierr = H.end_access(); CHKERRQ(ierr);
//   ierr = result_Txx.end_access(); CHKERRQ(ierr);
//   ierr = result_Tyy.end_access(); CHKERRQ(ierr);
//   ierr = result_Txy.end_access(); CHKERRQ(ierr);
// 
//   ierr = enthalpy->end_access(); CHKERRQ(ierr);
// 
//   //delete [] E;
// 
// 
//   return 0;
// }


PetscErrorCode SSA::compute_stresses(IceModelVec2S &result_Txx, IceModelVec2S &result_Tyy, IceModelVec2S &result_Txy, PetscInt &kk) {
  PetscErrorCode ierr;
  PetscScalar    dx = grid.dx, dy = grid.dy;
<<<<<<< HEAD

  IceModelVec2S H = *thickness; // an alias
  ierr = velocity.begin_access(); CHKERRQ(ierr);
  ierr = H.begin_access(); CHKERRQ(ierr);
  ierr = result_Txx.begin_access(); CHKERRQ(ierr);
  ierr = result_Tyy.begin_access(); CHKERRQ(ierr);
  ierr = result_Txy.begin_access(); CHKERRQ(ierr);

  PetscScalar *E_ij;
  //E = new PetscScalar[grid.Mz];
  ierr = enthalpy->begin_access(); CHKERRQ(ierr);

 for (PetscInt i=grid.xs; i<grid.xs+grid.xm; ++i) {
    for (PetscInt j=grid.ys; j<grid.ys+grid.ym; ++j) {

      if ( velocity(i,j).u == 0.0 || velocity(i,j).v == 0.0) {
	result_Txx(i,j)=0.0;
      	result_Tyy(i,j)=0.0;
	result_Txy(i,j)=0.0;
        continue;
      }

      //centered difference scheme; strain in units s-1
      PetscScalar
        u_x = (velocity(i+1,j).u - velocity(i-1,j).u) / (2 * dx),
        u_y = (velocity(i,j+1).u - velocity(i,j-1).u) / (2 * dy),
        v_x = (velocity(i+1,j).v - velocity(i-1,j).v) / (2 * dx),
        v_y = (velocity(i,j+1).v - velocity(i,j-1).v) / (2 * dy);

      //inward scheme at the ice-shelf front
      //FIXME: should be formulated in terms of mask values like principal strain rates

      if (H(i+1,j)==0.0) {
        u_x = (velocity(i,j).u - velocity(i-1,j).u) / dx;
        v_x = (velocity(i,j).v - velocity(i-1,j).v) / dx;
      }
      if (H(i-1,j)==0.0) {
        u_x = (velocity(i+1,j).u - velocity(i,j).u) / dx;
        v_x = (velocity(i+1,j).v - velocity(i,j).v) / dx;
      }
      if (H(i,j+1)==0.0) {
        u_y = (velocity(i,j).u - velocity(i,j-1).u) / dy;
        v_y = (velocity(i,j).v - velocity(i,j-1).v) / dy;
      }
      if (H(i,j-1)==0.0) {
        u_y = (velocity(i,j+1).u - velocity(i,j).u) / dy;
        v_y = (velocity(i,j+1).v - velocity(i,j).v) / dy;
      }

      // ice nose case
      if (H(i,j-1)==0.0 && H(i,j+1)==0.0) {
        u_y = 0.0;
        v_y = 0.0;
      }
      if (H(i+1,j)==0.0 && H(i-1,j)==0.0) {
        u_x = 0.0;
        v_x = 0.0;
      }

	 //get hardness from enthalpy
	 PetscScalar BB;
	 ierr = enthalpy->getInternalColumn(i,j,&E_ij); CHKERRQ(ierr);
	 if (H(i,j) == 0) {
	   BB = -1e6; // an obviously impossible value
	   continue;
	 }
	 BB = flow_law->averaged_hardness(H(i,j), grid.kBelowHeight(H(i,j)),grid.zlevels.data(), E_ij); CHKERRQ(ierr);

	 //get local effective viscosity
	  PetscScalar nu = flow_law->effective_viscosity(BB, u_x, u_y, v_x, v_y);

	  //get deviatoric stresses
	  result_Txx(i,j)=nu*u_x;
          result_Tyy(i,j)=nu*v_y;
	  result_Txy(i,j)=0.5*nu*(u_y+v_x);

    } // j
  }   // i

  ierr = velocity.end_access(); CHKERRQ(ierr);
  ierr = H.end_access(); CHKERRQ(ierr);
  ierr = result_Txx.end_access(); CHKERRQ(ierr);
  ierr = result_Tyy.end_access(); CHKERRQ(ierr);
  ierr = result_Txy.end_access(); CHKERRQ(ierr);

  ierr = enthalpy->end_access(); CHKERRQ(ierr);

=======
 
   IceModelVec2S H = *thickness; // an alias
   ierr = velocity.begin_access(); CHKERRQ(ierr);
   ierr = H.begin_access(); CHKERRQ(ierr);
   ierr = result_Txx.begin_access(); CHKERRQ(ierr);
   ierr = result_Tyy.begin_access(); CHKERRQ(ierr);
   ierr = result_Txy.begin_access(); CHKERRQ(ierr);
   
   PetscScalar p_air=config.get("surface_pressure"), 
               rho_ice=config.get("ice_density"),
               g_acc=config.get("standard_gravity");
               
   const bool do_fracdepth = config.get_flag("do_frac_at_depth");
  
   PetscScalar *E_ij;
   //E = new PetscScalar[grid.Mz];
   ierr = enthalpy->begin_access(); CHKERRQ(ierr);
   vector<double> &fzlev = grid.zlevels_fine;
   
  
  for (PetscInt i=grid.xs; i<grid.xs+grid.xm; ++i) {
     for (PetscInt j=grid.ys; j<grid.ys+grid.ym; ++j) {
       
       const PetscInt ks = static_cast<PetscInt>(floor(H(i,j)/grid.dz_fine));
  
       if ( velocity(i,j).u == 0.0 || velocity(i,j).v == 0.0 || kk>ks || H(i,j)==0.0) {
         result_Txx(i,j)=0.0;
         result_Tyy(i,j)=0.0;
         result_Txy(i,j)=0.0;
         continue;
       }
  
       //centered difference scheme; strain in units s-1
       PetscScalar
         u_x = (velocity(i+1,j).u - velocity(i-1,j).u) / (2 * dx),
         u_y = (velocity(i,j+1).u - velocity(i,j-1).u) / (2 * dy),
         v_x = (velocity(i+1,j).v - velocity(i-1,j).v) / (2 * dx),
         v_y = (velocity(i,j+1).v - velocity(i,j-1).v) / (2 * dy);
  
       //inward scheme at the ice-shelf front
       //FIXME: should be formulated in terms of mask values like principal strain rates
  
       if (H(i+1,j)==0.0) {
         u_x = (velocity(i,j).u - velocity(i-1,j).u) / dx;
         v_x = (velocity(i,j).v - velocity(i-1,j).v) / dx;
       }
       if (H(i-1,j)==0.0) {
         u_x = (velocity(i+1,j).u - velocity(i,j).u) / dx;
         v_x = (velocity(i+1,j).v - velocity(i,j).v) / dx;
       }
       if (H(i,j+1)==0.0) {
         u_y = (velocity(i,j).u - velocity(i,j-1).u) / dy;
         v_y = (velocity(i,j).v - velocity(i,j-1).v) / dy;
       }
       if (H(i,j-1)==0.0) {
         u_y = (velocity(i,j+1).u - velocity(i,j).u) / dy;
         v_y = (velocity(i,j+1).v - velocity(i,j).v) / dy;
       }
  
       // ice nose case
       if (H(i,j-1)==0.0 && H(i,j+1)==0.0) {
         u_y = 0.0;
         v_y = 0.0;
       }
       if (H(i+1,j)==0.0 && H(i-1,j)==0.0) {
         u_x = 0.0;
         v_x = 0.0;
       }
       
       ierr = enthalpy->getInternalColumn(i,j,&E_ij); CHKERRQ(ierr);
       //get hardness from enthalpie and pressure
       PetscScalar BB = 0.0;
       if (do_fracdepth){
         PetscScalar depth = H(i,j) - fzlev[kk];
         PetscScalar pressure = p_air + rho_ice * g_acc * depth;
         BB = flow_law->hardness_parameter(E_ij[kk],pressure); CHKERRQ(ierr);
         //if (i==100 && j==100) {
         //  ierr = verbPrintf(2,grid.com,"!!!!! E(k)=%e, Mz=%d, fMz=%d, k=%d, B=%e ks1=%d, ks2=%d dz=%.1f at %d,%d\n",E_ij[kk],grid.Mz,grid.Mz_fine,kk,BB,static_cast<PetscInt>(floor(H(i,j)/grid.dz_fine)),grid.kBelowHeight(H(i,j)),fzlev[kk],i,j); CHKERRQ(ierr);}
       } else {
         BB = flow_law->averaged_hardness(H(i,j), grid.kBelowHeight(H(i,j)),grid.zlevels.data(), E_ij); CHKERRQ(ierr);
       }

       //get local effective viscosity
       PetscScalar nu = flow_law->effective_viscosity(BB, u_x, u_y, v_x, v_y);

       //get deviatoric stresses
       result_Txx(i,j)=nu*u_x;
       result_Tyy(i,j)=nu*v_y;
       result_Txy(i,j)=0.5*nu*(u_y+v_x);

     } // j
   }   // i
   
   ierr = velocity.end_access(); CHKERRQ(ierr);
   ierr = H.end_access(); CHKERRQ(ierr);
   ierr = result_Txx.end_access(); CHKERRQ(ierr);
   ierr = result_Tyy.end_access(); CHKERRQ(ierr);
   ierr = result_Txy.end_access(); CHKERRQ(ierr);
   
   ierr = enthalpy->end_access(); CHKERRQ(ierr);
 
>>>>>>> b4ee7c42
  //delete [] E;


  return 0;
}



//! \brief Compute the basal frictional heating.
/*!
  Ice shelves have zero basal friction heating.
 */
PetscErrorCode SSA::compute_basal_frictional_heating(IceModelVec2S &result) {
  PetscErrorCode ierr;

  MaskQuery m(*mask);

  ierr = velocity.begin_access(); CHKERRQ(ierr);
  ierr = result.begin_access(); CHKERRQ(ierr);
  ierr = tauc->begin_access(); CHKERRQ(ierr);
  ierr = mask->begin_access(); CHKERRQ(ierr);
  
  for (PetscInt   i = grid.xs; i < grid.xs+grid.xm; ++i) {
    for (PetscInt j = grid.ys; j < grid.ys+grid.ym; ++j) {
      if (m.ocean(i,j)) {
        result(i,j) = 0.0;
      } else {
        const PetscScalar 
          C = basal.drag((*tauc)(i,j), velocity(i,j).u, velocity(i,j).v),
	  basal_stress_x = - C * velocity(i,j).u,
	  basal_stress_y = - C * velocity(i,j).v;
        result(i,j) = - basal_stress_x * velocity(i,j).u - basal_stress_y * velocity(i,j).v;
      }
    }
  }

  ierr = mask->end_access(); CHKERRQ(ierr);
  ierr = tauc->end_access(); CHKERRQ(ierr);
  ierr = result.end_access(); CHKERRQ(ierr);
  ierr = velocity.end_access(); CHKERRQ(ierr);
  return 0;
}

//! \brief Compute the driving stress.
/*!
Computes the driving stress at the base of the ice:
\f[ \tau_d = - \rho g H \nabla h \f]

If configuration parameter \c surface_gradient_method = \c eta then the surface
gradient \f$\nabla h\f$ is computed by the gradient of the transformed variable
\f$\eta= H^{(2n+2)/n}\f$ (frequently, \f$\eta= H^{8/3}\f$). The idea is that
this quantity is more regular at ice sheet margins, and so we get a better
surface gradient. When the thickness at a grid point is very small (below \c
minThickEtaTransform in the procedure), the formula is slightly modified to
give a lower driving stress. The transformation is not used in floating ice.
 */
PetscErrorCode SSA::compute_driving_stress(IceModelVec2V &result) {
  PetscErrorCode ierr;

  IceModelVec2S &thk = *thickness; // to improve readability (below)

  const PetscScalar n = flow_law->exponent(), // frequently n = 3
    etapow  = (2.0 * n + 2.0)/n,  // = 8/3 if n = 3
    invpow  = 1.0 / etapow,  // = 3/8
    dinvpow = (- n - 2.0) / (2.0 * n + 2.0); // = -5/8
  const PetscScalar minThickEtaTransform = 5.0; // m
  const PetscScalar dx=grid.dx, dy=grid.dy;

  bool compute_surf_grad_inward_ssa = config.get_flag("compute_surf_grad_inward_ssa");
  PetscReal standard_gravity = config.get("standard_gravity"),
    ice_rho = config.get("ice_density");
  bool use_eta = (config.get_string("surface_gradient_method") == "eta");

  ierr =   surface->begin_access();    CHKERRQ(ierr);
  ierr =       bed->begin_access();  CHKERRQ(ierr);
  ierr =      mask->begin_access();  CHKERRQ(ierr);
  ierr =        thk.begin_access();  CHKERRQ(ierr);

  MaskQuery m(*mask);

  ierr = result.begin_access(); CHKERRQ(ierr);

  for (PetscInt i=grid.xs; i<grid.xs+grid.xm; ++i) {
    for (PetscInt j=grid.ys; j<grid.ys+grid.ym; ++j) {
      const PetscScalar pressure = ice_rho * standard_gravity * thk(i,j); // FIXME issue #15
      if (pressure <= 0.0) {
        result(i,j).u = 0.0;
        result(i,j).v = 0.0;
      } else {
        PetscScalar h_x = 0.0, h_y = 0.0;
        // FIXME: we need to handle grid periodicity correctly.
        if (m.grounded(i,j) && (use_eta == true)) {
	        // in grounded case, differentiate eta = H^{8/3} by chain rule
          if (thk(i,j) > 0.0) {
            const PetscScalar myH = (thk(i,j) < minThickEtaTransform ?
                                     minThickEtaTransform : thk(i,j));
            const PetscScalar eta = pow(myH, etapow), factor = invpow * pow(eta, dinvpow);
            h_x = factor * (pow(thk(i+1,j),etapow) - pow(thk(i-1,j),etapow)) / (2*dx);
            h_y = factor * (pow(thk(i,j+1),etapow) - pow(thk(i,j-1),etapow)) / (2*dy);
          }
          // now add bed slope to get actual h_x,h_y
          // FIXME: there is no reason to assume user's bed is periodized
          h_x += bed->diff_x(i,j);
          h_y += bed->diff_y(i,j);
        } else {  // floating or eta transformation is not used
          if (compute_surf_grad_inward_ssa) {
            h_x = surface->diff_x_p(i,j);
            h_y = surface->diff_y_p(i,j);
          } else {
            h_x = surface->diff_x(i,j);
            h_y = surface->diff_y(i,j);
          }

	  // for floating shear margin we calculate inward scheme along ice free bedrock
	  bool ShearMarginE = (thk(i+1,j)<1.0 && (*bed)(i+1,j)>0.0),
	       ShearMarginW = (thk(i-1,j)<1.0 && (*bed)(i-1,j)>0.0),
	       ShearMarginN = (thk(i,j+1)<1.0 && (*bed)(i,j+1)>0.0),
	       ShearMarginS = (thk(i,j-1)<1.0 && (*bed)(i,j-1)>0.0);
	
	  bool shearMargin = (ShearMarginE || ShearMarginW || ShearMarginN || ShearMarginS);
	
	
	  if (shearMargin) {	
		
	    if (ShearMarginE && !ShearMarginW)
	      h_x = ((*surface)(i,j) - (*surface)(i-1,j)) / grid.dx;
	    else if (ShearMarginW && !ShearMarginE)
	      h_x = ((*surface)(i+1,j) - (*surface)(i,j)) / grid.dx;
	    else if (ShearMarginW && ShearMarginE)
	      h_x = 0.0;
		
	    if (ShearMarginN && !ShearMarginS)
	      h_y = ((*surface)(i,j) - (*surface)(i,j-1)) / grid.dy;
	    else if (ShearMarginS && !ShearMarginN)
	      h_y = ((*surface)(i,j+1) - (*surface)(i,j)) / grid.dy;
	    else if (ShearMarginN && ShearMarginS)
	      h_y = 0.0;
	  }
        }

        result(i,j).u = - pressure * h_x;
        result(i,j).v = - pressure * h_y;
      }
    }
  }

  ierr =        thk.end_access(); CHKERRQ(ierr);
  ierr =       bed->end_access(); CHKERRQ(ierr);
  ierr =   surface->end_access(); CHKERRQ(ierr);
  ierr =      mask->end_access(); CHKERRQ(ierr);
  ierr =     result.end_access(); CHKERRQ(ierr);
  return 0;
}


//! \brief Compute maximum ice velocity; uses the mask to ignore values in
//!  ice-free areas.
PetscErrorCode SSA::compute_maximum_velocity() {
  PetscErrorCode ierr;
  PetscReal my_max_u = 0.0,
    my_max_v = 0.0;

  ierr = velocity.begin_access(); CHKERRQ(ierr);
  ierr = mask->begin_access(); CHKERRQ(ierr);
  
  MaskQuery m(*mask);

  for (PetscInt   i = grid.xs; i < grid.xs+grid.xm; ++i) {
    for (PetscInt j = grid.ys; j < grid.ys+grid.ym; ++j) {
      if (m.icy(i, j)) {
        my_max_u = PetscMax(my_max_u, PetscAbs(velocity(i,j).u));
        my_max_v = PetscMax(my_max_v, PetscAbs(velocity(i,j).v));
      }
    }
  }

  ierr = mask->end_access(); CHKERRQ(ierr);
  ierr = velocity.end_access(); CHKERRQ(ierr);

  ierr = PISMGlobalMax(&my_max_u, &max_u, grid.com); CHKERRQ(ierr); 
  ierr = PISMGlobalMax(&my_max_v, &max_v, grid.com); CHKERRQ(ierr); 
  return 0;
}

PetscErrorCode SSA::stdout_report(string &result) {
  result = stdout_ssa;
  return 0;
}


//! \brief Set the initial guess of the SSA velocity.
PetscErrorCode SSA::set_initial_guess(IceModelVec2V &guess) {
  PetscErrorCode ierr;
  ierr = velocity.copy_from(guess); CHKERRQ(ierr);
  return 0;
}


void SSA::add_vars_to_output(string /*keyword*/, map<string,NCSpatialVariable> &result) {
  result["vel_ssa"] = velocity.get_metadata();
}


PetscErrorCode SSA::define_variables(set<string> vars, const PIO &nc, PISM_IO_Type nctype) {
  PetscErrorCode ierr;

  if (set_contains(vars, "vel_ssa")) {
    ierr = velocity.define(nc, nctype); CHKERRQ(ierr);
  }

  return 0;
}


PetscErrorCode SSA::write_variables(set<string> vars, string filename) {
  PetscErrorCode ierr;

  if (set_contains(vars, "vel_ssa")) {
    ierr = velocity.write(filename.c_str()); CHKERRQ(ierr);
  }

  return 0;
}
<|MERGE_RESOLUTION|>--- conflicted
+++ resolved
@@ -464,95 +464,7 @@
 PetscErrorCode SSA::compute_stresses(IceModelVec2S &result_Txx, IceModelVec2S &result_Tyy, IceModelVec2S &result_Txy, PetscInt &kk) {
   PetscErrorCode ierr;
   PetscScalar    dx = grid.dx, dy = grid.dy;
-<<<<<<< HEAD
-
-  IceModelVec2S H = *thickness; // an alias
-  ierr = velocity.begin_access(); CHKERRQ(ierr);
-  ierr = H.begin_access(); CHKERRQ(ierr);
-  ierr = result_Txx.begin_access(); CHKERRQ(ierr);
-  ierr = result_Tyy.begin_access(); CHKERRQ(ierr);
-  ierr = result_Txy.begin_access(); CHKERRQ(ierr);
-
-  PetscScalar *E_ij;
-  //E = new PetscScalar[grid.Mz];
-  ierr = enthalpy->begin_access(); CHKERRQ(ierr);
-
- for (PetscInt i=grid.xs; i<grid.xs+grid.xm; ++i) {
-    for (PetscInt j=grid.ys; j<grid.ys+grid.ym; ++j) {
-
-      if ( velocity(i,j).u == 0.0 || velocity(i,j).v == 0.0) {
-	result_Txx(i,j)=0.0;
-      	result_Tyy(i,j)=0.0;
-	result_Txy(i,j)=0.0;
-        continue;
-      }
-
-      //centered difference scheme; strain in units s-1
-      PetscScalar
-        u_x = (velocity(i+1,j).u - velocity(i-1,j).u) / (2 * dx),
-        u_y = (velocity(i,j+1).u - velocity(i,j-1).u) / (2 * dy),
-        v_x = (velocity(i+1,j).v - velocity(i-1,j).v) / (2 * dx),
-        v_y = (velocity(i,j+1).v - velocity(i,j-1).v) / (2 * dy);
-
-      //inward scheme at the ice-shelf front
-      //FIXME: should be formulated in terms of mask values like principal strain rates
-
-      if (H(i+1,j)==0.0) {
-        u_x = (velocity(i,j).u - velocity(i-1,j).u) / dx;
-        v_x = (velocity(i,j).v - velocity(i-1,j).v) / dx;
-      }
-      if (H(i-1,j)==0.0) {
-        u_x = (velocity(i+1,j).u - velocity(i,j).u) / dx;
-        v_x = (velocity(i+1,j).v - velocity(i,j).v) / dx;
-      }
-      if (H(i,j+1)==0.0) {
-        u_y = (velocity(i,j).u - velocity(i,j-1).u) / dy;
-        v_y = (velocity(i,j).v - velocity(i,j-1).v) / dy;
-      }
-      if (H(i,j-1)==0.0) {
-        u_y = (velocity(i,j+1).u - velocity(i,j).u) / dy;
-        v_y = (velocity(i,j+1).v - velocity(i,j).v) / dy;
-      }
-
-      // ice nose case
-      if (H(i,j-1)==0.0 && H(i,j+1)==0.0) {
-        u_y = 0.0;
-        v_y = 0.0;
-      }
-      if (H(i+1,j)==0.0 && H(i-1,j)==0.0) {
-        u_x = 0.0;
-        v_x = 0.0;
-      }
-
-	 //get hardness from enthalpy
-	 PetscScalar BB;
-	 ierr = enthalpy->getInternalColumn(i,j,&E_ij); CHKERRQ(ierr);
-	 if (H(i,j) == 0) {
-	   BB = -1e6; // an obviously impossible value
-	   continue;
-	 }
-	 BB = flow_law->averaged_hardness(H(i,j), grid.kBelowHeight(H(i,j)),grid.zlevels.data(), E_ij); CHKERRQ(ierr);
-
-	 //get local effective viscosity
-	  PetscScalar nu = flow_law->effective_viscosity(BB, u_x, u_y, v_x, v_y);
-
-	  //get deviatoric stresses
-	  result_Txx(i,j)=nu*u_x;
-          result_Tyy(i,j)=nu*v_y;
-	  result_Txy(i,j)=0.5*nu*(u_y+v_x);
-
-    } // j
-  }   // i
-
-  ierr = velocity.end_access(); CHKERRQ(ierr);
-  ierr = H.end_access(); CHKERRQ(ierr);
-  ierr = result_Txx.end_access(); CHKERRQ(ierr);
-  ierr = result_Tyy.end_access(); CHKERRQ(ierr);
-  ierr = result_Txy.end_access(); CHKERRQ(ierr);
-
-  ierr = enthalpy->end_access(); CHKERRQ(ierr);
-
-=======
+
  
    IceModelVec2S H = *thickness; // an alias
    ierr = velocity.begin_access(); CHKERRQ(ierr);
@@ -653,8 +565,7 @@
    ierr = result_Txy.end_access(); CHKERRQ(ierr);
    
    ierr = enthalpy->end_access(); CHKERRQ(ierr);
- 
->>>>>>> b4ee7c42
+
   //delete [] E;
 
 

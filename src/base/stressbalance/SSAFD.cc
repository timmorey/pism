--- conflicted
+++ resolved
@@ -246,10 +246,7 @@
             // this is not really the ocean_pressure, but the difference between
             // ocean_pressure and isotrop.normal stresses (=pressure) from within
             // the ice
-<<<<<<< HEAD
-            h_ij = (1.0 - ice_rho / ocean_rho) * H_ij;
-=======
-	    h_ij = (1.0 - ice.rho / ocean_rho) * H_ij;
+	    h_ij = (1.0 - ice_rho / ocean_rho) * H_ij;
 						
 	    // what is the force balance of an iceshelf facing a bedrock wall?! 
 	    // this is not relevant as long as we ask only for ice_free_ocean neighbors
@@ -258,7 +255,6 @@
 	    //  ocean_pressure = 0.0; 
 	    //}
 
->>>>>>> 2788308f
           } else {
             if( (*bed)(i,j) >= sea_level) {
               // boundary condition for a "cliff" (grounded ice next to

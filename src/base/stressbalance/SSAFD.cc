// Copyright (C) 2004--2012 Constantine Khroulev, Ed Bueler and Jed Brown
//
// This file is part of PISM.
//
// PISM is free software; you can redistribute it and/or modify it under the
// terms of the GNU General Public License as published by the Free Software
// Foundation; either version 2 of the License, or (at your option) any later
// version.
//
// PISM is distributed in the hope that it will be useful, but WITHOUT ANY
// WARRANTY; without even the implied warranty of MERCHANTABILITY or FITNESS
// FOR A PARTICULAR PURPOSE.  See the GNU General Public License for more
// details.
//
// You should have received a copy of the GNU General Public License
// along with PISM; if not, write to the Free Software
// Foundation, Inc., 51 Franklin St, Fifth Floor, Boston, MA  02110-1301  USA

#include "SSAFD.hh"
#include "Mask.hh"
#include "basal_resistance.hh"
#include "pism_options.hh"
#include "flowlaw_factory.hh"

SSA *SSAFDFactory(IceGrid &g, IceBasalResistancePlasticLaw &b,
                  EnthalpyConverter &ec, const NCConfigVariable &c)
{
  return new SSAFD(g,b,ec,c);
}


//! \brief Allocate objects specific to the SSAFD object.
/*!
Because the FD implementation of the SSA uses Picard iteration, a PETSc KSP
and Mat are used directly.  In particular we set up \f$A\f$
(Mat SSAStiffnessMatrix) and a \f$b\f$ (= Vec SSARHS) and iteratively solve
linear systems
  \f[ A x = b \f]
where \f$x\f$ (= Vec SSAX).  A PETSc SNES object is never created.
 */
PetscErrorCode SSAFD::allocate_fd() {
  PetscErrorCode ierr;

  // note SSADA and SSAX are allocated in SSA::allocate()
  ierr = VecDuplicate(SSAX, &SSARHS); CHKERRQ(ierr);

  ierr = DMGetMatrix(SSADA, MATAIJ, &SSAStiffnessMatrix); CHKERRQ(ierr);

  ierr = KSPCreate(grid.com, &SSAKSP); CHKERRQ(ierr);
  // the default PC type somehow is ILU, which now fails (?) while block jacobi
  //   seems to work; runtime options can override (see test J in vfnow.py)
  PC pc;
  ierr = KSPGetPC(SSAKSP,&pc); CHKERRQ(ierr);
  ierr = PCSetType(pc,PCBJACOBI); CHKERRQ(ierr);
  ierr = KSPSetFromOptions(SSAKSP); CHKERRQ(ierr);

  const PetscScalar power = 1.0 / flow_law->exponent();
  char unitstr[TEMPORARY_STRING_LENGTH];
  snprintf(unitstr, sizeof(unitstr), "Pa s%f", power);
  ierr = hardness.create(grid, "hardness", false); CHKERRQ(ierr);
  ierr = hardness.set_attrs("diagnostic",
                            "vertically-averaged ice hardness",
                            unitstr, ""); CHKERRQ(ierr);

  ierr = nuH.create(grid, "nuH", true); CHKERRQ(ierr);
  ierr = nuH.set_attrs("internal",
                       "ice thickness times effective viscosity",
                       "Pa s m", ""); CHKERRQ(ierr);

  ierr = nuH_old.create(grid, "nuH_old", true); CHKERRQ(ierr);
  ierr = nuH_old.set_attrs("internal",
                           "ice thickness times effective viscosity (before an update)",
                           "Pa s m", ""); CHKERRQ(ierr);

  scaling = 1.0e9;  // comparable to typical beta for an ice stream;

  // The nuH viewer:
  view_nuh = false;
  nuh_viewer_size = 300;
  nuh_viewer = PETSC_NULL;

  dump_system_matlab = false;

  return 0;
}

//! \brief De-allocate SIAFD internal objects.
PetscErrorCode SSAFD::deallocate_fd() {
  PetscErrorCode ierr;

  if (SSAKSP != PETSC_NULL) {
    ierr = KSPDestroy(&SSAKSP); CHKERRQ(ierr);
  }

  if (SSAStiffnessMatrix != PETSC_NULL) {
    ierr = MatDestroy(&SSAStiffnessMatrix); CHKERRQ(ierr);
  }

  if (SSARHS != PETSC_NULL) {
    ierr = VecDestroy(&SSARHS); CHKERRQ(ierr);
  }

  return 0;
}

PetscErrorCode SSAFD::init(PISMVars &vars) {
  PetscErrorCode ierr;
  ierr = SSA::init(vars); CHKERRQ(ierr);

  // The FD solver does not support direct specification of a driving stress;
  // a surface elevation must be explicitly given.
  if(surface == NULL) {
    SETERRQ(grid.com, 1, "The finite difference SSA solver requires a surface elevation.\
An explicit driving stress was specified instead and cannot be used.");
  }

  ierr = verbPrintf(2,grid.com,
                    "  [using the KSP-based finite difference implementation]\n"); CHKERRQ(ierr);

  ierr = PetscOptionsBegin(grid.com, "", "SSAFD options", ""); CHKERRQ(ierr);
  {
    bool flag;
    ierr = PISMOptionsInt("-ssa_nuh_viewer_size", "nuH viewer size",
                          nuh_viewer_size, flag); CHKERRQ(ierr);
    ierr = PISMOptionsIsSet("-ssa_view_nuh", "Enable the SSAFD nuH runtime viewer",
                            view_nuh); CHKERRQ(ierr);
  }
  ierr = PetscOptionsEnd(); CHKERRQ(ierr);

  if (config.get_flag("calving_front_stress_boundary_condition")) {
    ierr = verbPrintf(2,grid.com,
      "  using PISM-PIK calving-front stress boundary condition ...\n"); CHKERRQ(ierr);
  }

  // option to save linear system in Matlab-readable ASCII format at end of each
  // numerical solution of SSA equations; can be given with or without filename prefix
  // (i.e. "-ssa_matlab " or "-ssa_matlab foo" are both legal; in former case get
  // "pism_SSA_[year].m" if "pism_SSA" is default prefix, and in latter case get "foo_[year].m")
  string tempPrefix;
  ierr = PISMOptionsIsSet("-ssafd_matlab", "Save linear system in Matlab-readable ASCII format",
			  dump_system_matlab); CHKERRQ(ierr);

  return 0;
}

//! \brief Computes the right-hand side ("rhs") of the linear problem for the
//! Picard iteration and finite-difference implementation of the SSA equations.
/*!
The right side of the SSA equations is just the driving stress term
   \f[ - \rho g H \nabla h. \f]
The basal stress is put on the left side of the system.  This method builds the
discrete approximation of the right side.  For more about the discretization
of the SSA equations, see comments for assemble_matrix().

The values of the driving stress on the i,j grid come from a call to
compute_driving_stress().

In the case of Dirichlet boundary conditions, the entries on the right-hand side
come from known velocity values.  The fields vel_bc and bc_locations are used for
this.
 */
PetscErrorCode SSAFD::assemble_rhs(Vec rhs) {
  PetscErrorCode ierr;
  PISMVector2 **rhs_uv;
  const double dx = grid.dx, dy = grid.dy;

  Mask M;

  const double standard_gravity = config.get("standard_gravity"),
    ocean_rho = config.get("sea_water_density"),
    ice_rho = config.get("ice_density");
  const bool use_cfbc = config.get_flag("calving_front_stress_boundary_condition");

  ierr = VecSet(rhs, 0.0); CHKERRQ(ierr);

  // get driving stress components
  ierr = compute_driving_stress(taud); CHKERRQ(ierr);

  ierr = taud.begin_access(); CHKERRQ(ierr);
  ierr = DMDAVecGetArray(SSADA, rhs, &rhs_uv); CHKERRQ(ierr);

  bool bedrock_boundary = config.get_flag("ssa_dirichlet_bc");

  if (vel_bc && bc_locations) {
    ierr = vel_bc->begin_access(); CHKERRQ(ierr);
    ierr = bc_locations->begin_access(); CHKERRQ(ierr);
  }

  if (use_cfbc) {
    ierr = thickness->begin_access(); CHKERRQ(ierr);
    ierr = bed->begin_access(); CHKERRQ(ierr);
    ierr = mask->begin_access(); CHKERRQ(ierr);
  }
  
  PetscInt mod_cf_taud_version = config.get("mod_cf_taud");

  for (PetscInt i = grid.xs; i < grid.xs + grid.xm; ++i) {
    for (PetscInt j = grid.ys; j < grid.ys + grid.ym; ++j) {

      if (vel_bc && (bc_locations->as_int(i, j) == 1)) {
        rhs_uv[i][j].u = scaling * (*vel_bc)(i, j).u;
        rhs_uv[i][j].v = scaling * (*vel_bc)(i, j).v;
        continue;
      }

      if (use_cfbc) {
        PetscScalar H_ij = (*thickness)(i,j);
        PetscInt M_ij = mask->as_int(i,j),
          M_e = mask->as_int(i + 1,j),
          M_w = mask->as_int(i - 1,j),
          M_n = mask->as_int(i,j + 1),
          M_s = mask->as_int(i,j - 1);

        // Note: this sets velocities at both ice-free ocean and ice-free
        // bedrock to zero. This means that we need to set boundary conditions
        // at both ice/ice-free-ocean and ice/ice-free-bedrock interfaces below
        // to be consistent.
        if (M.ice_free(M_ij)) {
          rhs_uv[i][j].u = 0.0;
          rhs_uv[i][j].v = 0.0;
          continue;
        }

        if (is_marginal(i, j, bedrock_boundary)) {
          PetscInt aMM = 1, aPP = 1, bMM = 1, bPP = 1;
          // direct neighbors
	  if (bedrock_boundary) {
            if (M.ice_free_ocean(M_e)) aPP = 0;
            if (M.ice_free_ocean(M_w)) aMM = 0;
            if (M.ice_free_ocean(M_n)) bPP = 0;
            if (M.ice_free_ocean(M_s)) bMM = 0;}
	  else {
            if (M.ice_free(M_e)) aPP = 0;
            if (M.ice_free(M_w)) aMM = 0;
            if (M.ice_free(M_n)) bPP = 0;
            if (M.ice_free(M_s)) bMM = 0;
            
            if ((aPP==0 || aMM==0)&&(j==50)){
            ierr = verbPrintf(1,grid.com, "\n!!!: RHS:app=%d and amm=%d at %d, %d \n\n",aPP,aMM,i,j); CHKERRQ(ierr);}
            
          }

          double ice_pressure = ice_rho * standard_gravity * H_ij,
                       H_ij2        = H_ij*H_ij;
          double ocean_pressure,
                 h_ij = 0.0,
                 tdx  = 0.0,
                 tdy  = 0.0;
                 //tdx  = taud(i,j).u,
                 //tdy  = taud(i,j).v;

          if ((*bed)(i,j) < (sea_level - (ice_rho / ocean_rho) * H_ij)) {
            //calving front boundary condition for floating shelf
            ocean_pressure = 0.5 * ice_rho * standard_gravity * (1 - (ice_rho / ocean_rho))*H_ij2;
            // this is not really the ocean_pressure, but the difference between
            // ocean_pressure and isotrop.normal stresses (=pressure) from within
            // the ice
<<<<<<< HEAD
	    h_ij = (1.0 - ice_rho / ocean_rho) * H_ij;
	    // what is the force balance of an iceshelf facing a bedrock wall?! 
	    // this is not relevant as long as we ask only for ice_free_ocean neighbors
	    //if ((aPP==0 && (*bed)(i+1,j)>h_ij) || (aMM==0 && (*bed)(i-1,j)>h_ij) ||
	    //    (bPP==0 && (*bed)(i,j+1)>h_ij) || (bMM==0 && (*bed)(i,j-1)>h_ij)){
	    //  ocean_pressure = 0.0; 
	    //}
	    //h_ij = (1.0 - ice_rho / ocean_rho) * 0.5 * ((*thickness)(i-1,j)+(*thickness)(i,j));
      //take into accoutn also the upstream grounded neighbor
        if (M.grounded_ice(M_w) && aPP==0)
               h_ij = 0.5*( (*thickness)(i-1,j) + (*bed)(i-1,j)  - sea_level + (1.0 - ice_rho / ocean_rho) * H_ij);
                if (M.grounded_ice(M_e) && aMM==0)
                 h_ij = 0.5*( (*thickness)(i+1,j) + (*bed)(i+1,j)  - sea_level + (1.0 - ice_rho / ocean_rho) * H_ij);
                if (M.grounded_ice(M_s) && bPP==0)
                h_ij = 0.5*( (*thickness)(i,j-1) + (*bed)(i,j-1)  - sea_level + (1.0 - ice_rho / ocean_rho) * H_ij);
                if (M.grounded_ice(M_n) && bMM==0)
                h_ij = 0.5*( (*thickness)(i,j+1) + (*bed)(i,j+1)  - sea_level + (1.0 - ice_rho / ocean_rho) * H_ij);

=======
            // what is the force balance of an iceshelf facing a bedrock wall?! 
            // this is not relevant as long as we ask only for ice_free_ocean neighbors
            //if ((aPP==0 && (*bed)(i+1,j)>h_ij) || (aMM==0 && (*bed)(i-1,j)>h_ij) ||
            //    (bPP==0 && (*bed)(i,j+1)>h_ij) || (bMM==0 && (*bed)(i,j-1)>h_ij)){
            //  ocean_pressure = 0.0; 
            //}
            if (mod_cf_taud_version == 0) //default
              h_ij = (1.0 - ice_rho / ocean_rho) * H_ij;
            else {
              //take into accoutn also the upstream grounded neighbor
              if (M.grounded_ice(M_w) && aPP==0)
                h_ij = 0.5*( (*thickness)(i-1,j)+(*bed)(i-1,j)-sea_level+(1.0-ice_rho/ocean_rho)*H_ij);
              if (M.grounded_ice(M_e) && aMM==0)
                h_ij = 0.5*( (*thickness)(i+1,j)+(*bed)(i+1,j)-sea_level+(1.0-ice_rho/ocean_rho)*H_ij);
              if (M.grounded_ice(M_s) && bPP==0)
                h_ij = 0.5*( (*thickness)(i,j-1)+(*bed)(i,j-1)-sea_level+(1.0-ice_rho/ocean_rho)*H_ij);
              if (M.grounded_ice(M_n) && bMM==0)
                h_ij = 0.5*( (*thickness)(i,j+1)+(*bed)(i,j+1)-sea_level+(1.0-ice_rho/ocean_rho)*H_ij);
            }
>>>>>>> fad480dc
          } else {
            if( (*bed)(i,j) >= sea_level) {
              // boundary condition for a "cliff" (grounded ice next to
              // ice-free ocean) or grounded margin.
              ocean_pressure = 0.5 * ice_rho * standard_gravity * H_ij2;
              // this is not 'zero' because the isotrop.normal stresses
              // (=pressure) from within the ice figures on RHS
              h_ij = H_ij;
            } else {
              // boundary condition for marine terminating glacier
              ocean_pressure = 0.5 * ice_rho * standard_gravity *
                (H_ij2 - (ocean_rho / ice_rho)*(sea_level - (*bed)(i,j))*(sea_level - (*bed)(i,j)));
<<<<<<< HEAD
	      
	      //h_ij = H_ij + (*bed)(i,j) - sea_level;
	      //take into account also the steep upstream neighbor
        if (M.grounded_ice(M_w) && aPP==0)
        //h_ij = 0.5*(H_ij + (*bed)(i,j)+ (*thickness)(i-1,j) + (*bed)(i-1,j)) - sea_level;
        h_ij = 1.0*((*thickness)(i-1,j) + (*bed)(i-1,j)) - sea_level;
        if (M.grounded_ice(M_e) && aMM==0)
          //h_ij = 0.5*(H_ij + (*bed)(i,j)+ (*thickness)(i+1,j) + (*bed)(i+1,j)) - sea_level;
          h_ij = 1.0*((*thickness)(i+1,j) + (*bed)(i+1,j)) - sea_level;
        if (M.grounded_ice(M_s) && bPP==0)
          //h_ij = 0.5*(H_ij + (*bed)(i,j)+ (*thickness)(i,j-1) + (*bed)(i,j-1)) - sea_level;
          h_ij = 1.0*((*thickness)(i,j-1) + (*bed)(i,j-1)) - sea_level;
        if (M.grounded_ice(M_n) && bMM==0)
          //h_ij = 0.5*(H_ij + (*bed)(i,j)+ (*thickness)(i,j+1) + (*bed)(i,j+1)) - sea_level;
          h_ij = 1.0*((*thickness)(i,j+1) + (*bed)(i,j+1)) - sea_level;
        }
=======
                
              if (mod_cf_taud_version == 0) //default
                h_ij = H_ij + (*bed)(i,j) - sea_level;
              else if (mod_cf_taud_version == 1){ //take into account average upstream surface elevation
                if (M.grounded_ice(M_w) && aPP==0)
                h_ij = 0.5*(H_ij + (*bed)(i,j)+ (*thickness)(i-1,j) + (*bed)(i-1,j)) - sea_level;
                if (M.grounded_ice(M_e) && aMM==0)
                  h_ij = 0.5*(H_ij + (*bed)(i,j)+ (*thickness)(i+1,j) + (*bed)(i+1,j)) - sea_level;
                if (M.grounded_ice(M_s) && bPP==0)
                  h_ij = 0.5*(H_ij + (*bed)(i,j)+ (*thickness)(i,j-1) + (*bed)(i,j-1)) - sea_level;
                if (M.grounded_ice(M_n) && bMM==0)
                  h_ij = 0.5*(H_ij + (*bed)(i,j)+ (*thickness)(i,j+1) + (*bed)(i,j+1)) - sea_level;
              }
              else { 
                PetscScalar taud_factor=0.0;
                if (mod_cf_taud_version == 2) 
                  taud_factor=0.5; //take into account half the surface elev. of upstream neigbor only (classic centered differences)
                else if (mod_cf_taud_version == 3)
                  taud_factor=1.0; //take into account full surface elev. of upstream neigbor only 
                else if (mod_cf_taud_version == 4)
                  taud_factor=2.0;//take into account double surface elev. of upstream neigbor only                 
                
                if (M.grounded_ice(M_w) && aPP==0)
                  h_ij = taud_factor*((*thickness)(i-1,j) + (*bed)(i-1,j)) - sea_level;
                if (M.grounded_ice(M_e) && aMM==0)
                  h_ij = taud_factor*((*thickness)(i+1,j) + (*bed)(i+1,j)) - sea_level;
                if (M.grounded_ice(M_s) && bPP==0)
                  h_ij = taud_factor*((*thickness)(i,j-1) + (*bed)(i,j-1)) - sea_level;
                if (M.grounded_ice(M_n) && bMM==0)
                  h_ij = taud_factor*((*thickness)(i,j+1) + (*bed)(i,j+1)) - sea_level;
              }         
            }
>>>>>>> fad480dc
          }

          //here we take the direct gradient at the boundary (not centered)

          if (aPP == 0 && aMM == 1) tdx = ice_pressure*h_ij / dx;
          else if (aMM == 0 && aPP == 1) tdx = -ice_pressure*h_ij / dx;
          else if (aPP == 0 && aMM == 0) tdx = 0; //in case of some kind of ice nose, or ice bridge

          if (bPP == 0 && bMM == 1) tdy = ice_pressure*h_ij / dy;
          else if (bMM == 0 && bPP == 1) tdy = -ice_pressure*h_ij / dy;
          else if (bPP == 0 && bMM == 0) tdy = 0;

          // Note that if the current cell is "marginal" but not a CFBC
          // location, the following two lines are equaivalent to the "usual
          // case" below.
          rhs_uv[i][j].u = +tdx - (aMM - aPP)*ocean_pressure / dx;
          rhs_uv[i][j].v = +tdy - (bMM - bPP)*ocean_pressure / dy;   
          
          if (j==50 ){
          ierr = verbPrintf(1,grid.com, "\n!!!: RHS: tdx %.3e and tstat %.3e and rhsx %.3e for app=%d and amm=%d at %d, %d \n\n",tdx,(aPP - aMM)*ocean_pressure/dx,rhs_uv[i][j].u,aPP,aMM,i,j); CHKERRQ(ierr);}

          continue;
        } // end of "if (is_marginal(i, j))"

        // If we reached this point, then CFBC are enabled, but we are in the
        // interior of a sheet or shelf. See "usual case" below.

      }   // end of "if (use_cfbc)"

      // usual case: use already computed driving stress
      rhs_uv[i][j].u = taud(i, j).u;
      rhs_uv[i][j].v = taud(i, j).v;
    }
  }

  if (use_cfbc) {
    ierr = thickness->end_access(); CHKERRQ(ierr);
    ierr = bed->end_access(); CHKERRQ(ierr);
    ierr = mask->end_access(); CHKERRQ(ierr);
  }

  if (vel_bc && bc_locations) {
    ierr = bc_locations->end_access(); CHKERRQ(ierr);
    ierr = vel_bc->end_access(); CHKERRQ(ierr);
  }

  ierr = taud.end_access(); CHKERRQ(ierr);
  ierr = DMDAVecRestoreArray(SSADA, rhs, &rhs_uv); CHKERRQ(ierr);

  return 0;
}


//! \brief Assemble the left-hand side matrix for the KSP-based, Picard iteration,
//! and finite difference implementation of the SSA equations.
/*!
Recall the SSA equations are
\f{align*}
 - 2 \left[\nu H \left(2 u_x + v_y\right)\right]_x
        - \left[\nu H \left(u_y + v_x\right)\right]_y
        - \tau_{(b)1}  &= - \rho g H h_x, \\
   - \left[\nu H \left(u_y + v_x\right)\right]_x
        - 2 \left[\nu H \left(u_x + 2 v_y\right)\right]_y
        - \tau_{(b)2}  &= - \rho g H h_y,
\f}
where \f$u\f$ is the \f$x\f$-component of the velocity and \f$v\f$ is the
\f$y\f$-component of the velocity.

The coefficient \f$\nu\f$ is the vertically-averaged effective viscosity.
(The product \f$\nu H\f$ is computed by compute_nuH_staggered().)
The Picard iteration idea is that, to solve the nonlinear equations in which
the effective viscosity depends on the velocity, we freeze the effective
viscosity using its value at the current estimate of the velocity and we solve
the linear equations which come from this viscosity.  In abstract symbols, the
Picard iteration replaces the above nonlinear SSA equations by a sequence of
linear problems
	\f[ A(U^{(k)}) U^{(k+1)} = b \f]
where \f$A(U)\f$ is the matrix from discretizing the SSA equations supposing
the viscosity is a function of known velocities \f$U\f$, and where \f$U^{(k)}\f$
denotes the \f$k\f$th iterate in the process.  The current method assembles \f$A(U)\f$.

For ice shelves \f$\tau_{(b)i} = 0\f$ [\ref MacAyealetal].
For ice streams with a basal till modelled as a plastic material,
\f$\tau_{(b)i} = - \tau_c u_i/|\mathbf{u}|\f$ where
\f$\mathbf{u} = (u,v)\f$, \f$|\mathbf{u}| = \left(u^2 + v^2\right)^{1/2}\f$, where
\f$\tau_c(t,x,y)\f$ is the yield stress of the till [\ref SchoofStream].
More generally, ice streams can be modeled with a pseudo-plastic basal till;
see IceModel::initBasalTillModel() and IceModel::updateYieldStressUsingBasalWater()
and reference [\ref BKAJS].  The pseudo-plastic till model includes all power law
sliding relations and the linearly-viscous model for sliding,
\f$\tau_{(b)i} = - \beta u_i\f$ where \f$\beta\f$ is the basal drag
(friction) parameter [\ref MacAyeal].  In any case, PISM assumes that the basal shear
stress can be factored this way, <i>even if the coefficient depends on the
velocity</i>, \f$\beta(u,v)\f$.  Such factoring is possible even in the case of
(regularized) plastic till.  This scalar coefficient \f$\beta\f$ is what is
returned by IceBasalResistancePlasticLaw::drag().

Note that the basal shear stress appears on the \em left side of the linear
system we actually solve.  We believe this is crucial, because of its effect on
the spectrum of the linear approximations of each stage.  The effect on spectrum
is clearest in the linearly-viscous till case but
there seems to be an analogous effect in the plastic till case.

This method assembles the matrix for the left side of the above SSA equations.
The numerical method is finite difference.  Suppose we use difference notation
\f$\delta_{+x}f^{i,j} = f^{i+1,j}-f^{i,j}\f$,
\f$\delta_{-x}f^{i,j} = f^{i,j}-f^{i-1,j}\f$, and
\f$\Delta_{x}f^{i,j} = f^{i+1,j}-f^{i-1,j}\f$, and corresponding notation for
\f$y\f$ differences, and that we write \f$N = \nu H\f$ then the first of the
two "concrete" SSA equations above has this discretization:
\f{align*}
- &2 \frac{N^{i+\frac{1}{2},j}}{\Delta x} \left[2\frac{\delta_{+x}u^{i,j}}{\Delta x} + \frac{\Delta_{y} v^{i+1,j} + \Delta_{y} v^{i,j}}{4 \Delta y}\right] + 2 \frac{N^{i-\frac{1}{2},j}}{\Delta x} \left[2\frac{\delta_{-x}u^{i,j}}{\Delta x} + \frac{\Delta_y v^{i,j} + \Delta_y v^{i-1,j}}{4 \Delta y}\right] \\
&\qquad- \frac{N^{i,j+\frac{1}{2}}}{\Delta y} \left[\frac{\delta_{+y} u^{i,j}}{\Delta y} + \frac{\Delta_x v^{i,j+1} + \Delta_x v^{i,j}}{4 \Delta x}\right] + \frac{N^{i,j-\frac{1}{2}}}{\Delta y} \left[\frac{\delta_{-y}u^{i,j}}{\Delta y} + \frac{\Delta_x v^{i,j} + \Delta_x v^{i,j-1}}{4 \Delta x}\right] - \tau_{(b)1}^{i,j} = - \rho g H^{i,j} \frac{\Delta_x h^{i,j}}{2\Delta x}.
\f}
As a picture, see Figure \ref ssastencil.

\image html ssastencil.png "\b ssastencil:  Stencil for our finite difference discretization of the first of the two scalar SSA equations.  Triangles show staggered grid points where N = nu * H is evaluated.  Circles and squares show where u and v are approximated, respectively."
\anchor ssastencil

It follows immediately that the matrix we assemble in the current method has
13 nonzeros entries per row because, for this first SSA equation, there are 5
grid values of \f$u\f$ and 8 grid values of \f$v\f$ used in this scheme.  For
the second equation we also have 13 nonzeros per row.

FIXME:  document use of DAGetMatrix and MatStencil and MatSetValuesStencil

*/
PetscErrorCode SSAFD::assemble_matrix(bool include_basal_shear, Mat A) {
  PetscErrorCode  ierr;

  const PetscScalar   dx=grid.dx, dy=grid.dy;
  const PetscScalar   beta_ice_free_bedrock = config.get("beta_ice_free_bedrock");
  const bool use_cfbc = config.get_flag("calving_front_stress_boundary_condition");

  // shortcut:
  IceModelVec2V &vel = velocity;

  ierr = MatZeroEntries(A); CHKERRQ(ierr);

  /* matrix assembly loop */

  ierr = nuH.begin_access(); CHKERRQ(ierr);
  ierr = tauc->begin_access(); CHKERRQ(ierr);
  ierr = vel.begin_access(); CHKERRQ(ierr);
  ierr = mask->begin_access(); CHKERRQ(ierr);

  Mask M;

  const bool bedrock_boundary = config.get_flag("ssa_dirichlet_bc");
  if (vel_bc && bc_locations) {
    ierr = bc_locations->begin_access(); CHKERRQ(ierr);
  }
  
  const bool sub_gl = config.get_flag("sub_groundingline");
  if (sub_gl){
    ierr = gl_mask->begin_access(); CHKERRQ(ierr);
   }

  // handles friction of the ice cell along ice-free bedrock margins when bedrock higher than ice surface (in simplified setups)
  bool nuBedrockSet=config.get_flag("nuBedrockSet");
  if (nuBedrockSet) {
    ierr =    thickness->begin_access();  CHKERRQ(ierr);
    ierr =    bed->begin_access();        CHKERRQ(ierr);
    ierr =    surface->begin_access();    CHKERRQ(ierr);
  }
  PetscScalar nuBedrock=config.get("nuBedrock");
  PetscScalar HminFrozen=0.0;

  for (PetscInt i=grid.xs; i<grid.xs+grid.xm; ++i) {
    for (PetscInt j=grid.ys; j<grid.ys+grid.ym; ++j) {

      // Handle the easy case: provided Dirichlet boundary conditions
      if (vel_bc && bc_locations && bc_locations->as_int(i,j) == 1) {
        // set diagonal entry to one (scaled); RHS entry will be known velocity;
        ierr = set_diagonal_matrix_entry(A, i, j, scaling); CHKERRQ(ierr);
        continue;
      }

      /* Provide shorthand for the following staggered coefficients  nu H:
       *      c_n
       *  c_w     c_e
       *      c_s
       */
      // const
      PetscScalar c_w = nuH(i-1,j,0);
      PetscScalar c_e = nuH(i,j,0);
      PetscScalar c_s = nuH(i,j-1,1);
      PetscScalar c_n = nuH(i,j,1);

      if (nuBedrockSet){
       // if option is set, the viscosity at ice-bedrock boundary layer will
       // be prescribed and is a temperature-independent free (user determined) parameter

	// direct neighbors
	PetscInt  M_e = mask->as_int(i + 1,j),
	          M_w = mask->as_int(i - 1,j),
	          M_n = mask->as_int(i,j + 1),
		  M_s = mask->as_int(i,j - 1);

        if ((*thickness)(i,j) > HminFrozen) {  
	  if ((*bed)(i-1,j) > (*surface)(i,j) && M.ice_free_land(M_w)) {
	    c_w = nuBedrock * 0.5 * ((*thickness)(i,j)+(*thickness)(i-1,j));	    
	  }
	  if ((*bed)(i+1,j) > (*surface)(i,j) && M.ice_free_land(M_e)) {
	   c_e = nuBedrock * 0.5 * ((*thickness)(i,j)+(*thickness)(i+1,j));
	  }
	  if ((*bed)(i,j+1) > (*surface)(i,j) && M.ice_free_land(M_n)) {
	    c_n = nuBedrock * 0.5 * ((*thickness)(i,j)+(*thickness)(i,j+1));
  	  }
	  if ((*bed)(i,j-1) > (*surface)(i,j) && M.ice_free_land(M_s)) {
	    c_s = nuBedrock * 0.5 * ((*thickness)(i,j)+(*thickness)(i+1,j));
	  }
        }
      }

      // We use DAGetMatrix to obtain the SSA matrix, which means that all 18
      // non-zeros get allocated, even though we use only 13 (or 14). The
      // remaining 5 (or 4) coefficients are zeros, but we set them anyway,
      // because this makes the code easier to understand.
      const PetscInt sten = 18;
      MatStencil row, col[sten];

      PetscInt aMn = 1, aPn = 1, aMM = 1, aPP = 1, aMs = 1, aPs = 1;
      PetscInt bPw = 1, bPP = 1, bPe = 1, bMw = 1, bMM = 1, bMe = 1;

      PetscInt M_ij = mask->as_int(i,j);

      if (use_cfbc) {
        int
          // direct neighbors
          M_e = mask->as_int(i + 1,j),
          M_w = mask->as_int(i - 1,j),
          M_n = mask->as_int(i,j + 1),
          M_s = mask->as_int(i,j - 1),
          // "diagonal" neighbors
          M_ne = mask->as_int(i + 1,j + 1),
          M_se = mask->as_int(i + 1,j - 1),
          M_nw = mask->as_int(i - 1,j + 1),
          M_sw = mask->as_int(i - 1,j - 1);

        // Note: this sets velocities at both ice-free ocean and ice-free
        // bedrock to zero. This means that we need to set boundary conditions
        // at both ice/ice-free-ocean and ice/ice-free-bedrock interfaces below
        // to be consistent.
        if (M.ice_free(M_ij)) {
          ierr = set_diagonal_matrix_entry(A, i, j, scaling); CHKERRQ(ierr);
          continue;
        }

        if (is_marginal(i, j, bedrock_boundary)) {
          // If at least one of the following four conditions is "true", we're
          // at a CFBC location.
	  if (bedrock_boundary) {

            if (M.ice_free_ocean(M_e)) aPP = 0;
            if (M.ice_free_ocean(M_w)) aMM = 0;
            if (M.ice_free_ocean(M_n)) bPP = 0;
            if (M.ice_free_ocean(M_s)) bMM = 0;

            // decide whether to use centered or one-sided differences
            if (M.ice_free_ocean(M_n) || M.ice_free_ocean(M_ne)) aPn = 0;
            if (M.ice_free_ocean(M_e) || M.ice_free_ocean(M_ne)) bPe = 0;
            if (M.ice_free_ocean(M_e) || M.ice_free_ocean(M_se)) bMe = 0;
            if (M.ice_free_ocean(M_s) || M.ice_free_ocean(M_se)) aPs = 0;
            if (M.ice_free_ocean(M_s) || M.ice_free_ocean(M_sw)) aMs = 0;
            if (M.ice_free_ocean(M_w) || M.ice_free_ocean(M_sw)) bMw = 0;
            if (M.ice_free_ocean(M_w) || M.ice_free_ocean(M_nw)) bPw = 0;
            if (M.ice_free_ocean(M_n) || M.ice_free_ocean(M_nw)) aMn = 0;}

	  else {

            if (M.ice_free(M_e)) aPP = 0;
            if (M.ice_free(M_w)) aMM = 0;
            if (M.ice_free(M_n)) bPP = 0;
            if (M.ice_free(M_s)) bMM = 0;

            // decide whether to use centered or one-sided differences
            if (M.ice_free(M_n) || M.ice_free(M_ne)) aPn = 0;
            if (M.ice_free(M_e) || M.ice_free(M_ne)) bPe = 0;
            if (M.ice_free(M_e) || M.ice_free(M_se)) bMe = 0;
            if (M.ice_free(M_s) || M.ice_free(M_se)) aPs = 0;
            if (M.ice_free(M_s) || M.ice_free(M_sw)) aMs = 0;
            if (M.ice_free(M_w) || M.ice_free(M_sw)) bMw = 0;
            if (M.ice_free(M_w) || M.ice_free(M_nw)) bPw = 0;
            if (M.ice_free(M_n) || M.ice_free(M_nw)) aMn = 0;				}
           }
      } // end of "if (use_cfbc)"

      /* begin Maxima-generated code */
      const PetscReal dx2 = dx*dx, dy2 = dy*dy, d4 = 4*dx*dy, d2 = 2*dx*dy;

      /* Coefficients of the discretization of the first equation; u first, then v. */
      PetscReal eq1[] = {
        0,  -c_n*bPP/dy2,  0,
        -4*c_w*aMM/dx2,  (c_n*bPP+c_s*bMM)/dy2+(4*c_e*aPP+4*c_w*aMM)/dx2,  -4*c_e*aPP/dx2,
        0,  -c_s*bMM/dy2,  0,
        c_w*aMM*bPw/d2+c_n*aMn*bPP/d4,  (c_n*aPn*bPP-c_n*aMn*bPP)/d4+(c_w*aMM*bPP-c_e*aPP*bPP)/d2,  -c_e*aPP*bPe/d2-c_n*aPn*bPP/d4,
        (c_w*aMM*bMw-c_w*aMM*bPw)/d2+(c_n*aMM*bPP-c_s*aMM*bMM)/d4,  (c_n*aPP*bPP-c_n*aMM*bPP-c_s*aPP*bMM+c_s*aMM*bMM)/d4+(c_e*aPP*bPP-c_w*aMM*bPP-c_e*aPP*bMM+c_w*aMM*bMM)/d2,  (c_e*aPP*bPe-c_e*aPP*bMe)/d2+(c_s*aPP*bMM-c_n*aPP*bPP)/d4,
        -c_w*aMM*bMw/d2-c_s*aMs*bMM/d4,  (c_s*aMs*bMM-c_s*aPs*bMM)/d4+(c_e*aPP*bMM-c_w*aMM*bMM)/d2,  c_e*aPP*bMe/d2+c_s*aPs*bMM/d4,
      };

      /* Coefficients of the discretization of the second equation; u first, then v. */
      PetscReal eq2[] = {
        c_w*aMM*bPw/d4+c_n*aMn*bPP/d2,  (c_n*aPn*bPP-c_n*aMn*bPP)/d2+(c_w*aMM*bPP-c_e*aPP*bPP)/d4,  -c_e*aPP*bPe/d4-c_n*aPn*bPP/d2,
        (c_w*aMM*bMw-c_w*aMM*bPw)/d4+(c_n*aMM*bPP-c_s*aMM*bMM)/d2,  (c_n*aPP*bPP-c_n*aMM*bPP-c_s*aPP*bMM+c_s*aMM*bMM)/d2+(c_e*aPP*bPP-c_w*aMM*bPP-c_e*aPP*bMM+c_w*aMM*bMM)/d4,  (c_e*aPP*bPe-c_e*aPP*bMe)/d4+(c_s*aPP*bMM-c_n*aPP*bPP)/d2,
        -c_w*aMM*bMw/d4-c_s*aMs*bMM/d2,  (c_s*aMs*bMM-c_s*aPs*bMM)/d2+(c_e*aPP*bMM-c_w*aMM*bMM)/d4,  c_e*aPP*bMe/d4+c_s*aPs*bMM/d2,
        0,  -4*c_n*bPP/dy2,  0,
        -c_w*aMM/dx2,  (4*c_n*bPP+4*c_s*bMM)/dy2+(c_e*aPP+c_w*aMM)/dx2,  -c_e*aPP/dx2,
        0,  -4*c_s*bMM/dy2,  0,
      };

      /* i indices */
      const PetscInt I[] = {
        i-1,  i,  i+1,
        i-1,  i,  i+1,
        i-1,  i,  i+1,
        i-1,  i,  i+1,
        i-1,  i,  i+1,
        i-1,  i,  i+1,
      };

      /* j indices */
      const PetscInt J[] = {
        j+1,  j+1,  j+1,
        j,  j,  j,
        j-1,  j-1,  j-1,
        j+1,  j+1,  j+1,
        j,  j,  j,
        j-1,  j-1,  j-1,
      };

      /* component indices */
      const PetscInt C[] = {
        0,  0,  0,
        0,  0,  0,
        0,  0,  0,
        1,  1,  1,
        1,  1,  1,
        1,  1,  1,
      };
      /* end Maxima-generated code */

      /* Dragging ice experiences friction at the bed determined by the
       *    IceBasalResistancePlasticLaw::drag() methods.  These may be a plastic,
       *    pseudo-plastic, or linear friction law.  Dragging is done implicitly
       *    (i.e. on left side of SSA eqns).  */
      PetscReal beta = 0.0;
      if (include_basal_shear) {
        if (M.grounded_ice(M_ij)) {
          beta = basal.drag((*tauc)(i,j), vel(i,j).u, vel(i,j).v);
        } else if (M.ice_free_land(M_ij)) {
          // apply drag even in this case, to help with margins; note ice free
          // areas already have a strength extension
          beta = beta_ice_free_bedrock;
        }
        
        if (sub_gl){
          // if grounding line interpolation apply here reduced basal drag
          if (M.icy(M_ij)) {
            beta = (*gl_mask)(i,j) * basal.drag((*tauc)(i,j), vel(i,j).u, vel(i,j).v);
          }
        }
      }

      // add beta to diagonal entries
      eq1[4]  += beta;
      eq2[13] += beta;

      // build equations: NOTE TRANSPOSE
      row.j = i; row.i = j;
      for (PetscInt m = 0; m < sten; m++) {
        col[m].j = I[m]; col[m].i = J[m]; col[m].c = C[m];
      }

      // set coefficients of the first equation:
      row.c = 0;
      ierr = MatSetValuesStencil(A, 1, &row, sten, col, eq1, INSERT_VALUES); CHKERRQ(ierr);

      // set coefficients of the second equation:
      row.c = 1;
      ierr = MatSetValuesStencil(A, 1, &row, sten, col, eq2, INSERT_VALUES); CHKERRQ(ierr);
    }
  }

  if (vel_bc && bc_locations) {
    ierr = bc_locations->end_access(); CHKERRQ(ierr);
  }
  
  if (sub_gl){
    ierr = gl_mask->end_access(); CHKERRQ(ierr);
   }

  ierr = mask->end_access(); CHKERRQ(ierr);
  ierr = vel.end_access(); CHKERRQ(ierr);
  ierr = tauc->end_access(); CHKERRQ(ierr);
  ierr = nuH.end_access(); CHKERRQ(ierr);

  if (nuBedrockSet) {
  	ierr =    thickness->end_access();    CHKERRQ(ierr);
  	ierr =  		bed->end_access();  CHKERRQ(ierr);
  	ierr =    	surface->end_access();    CHKERRQ(ierr);
  }

  ierr = MatAssemblyBegin(A, MAT_FINAL_ASSEMBLY); CHKERRQ(ierr);
  ierr = MatAssemblyEnd(A, MAT_FINAL_ASSEMBLY); CHKERRQ(ierr);
#if (PISM_DEBUG==1)
  ierr = MatSetOption(A,MAT_NEW_NONZERO_LOCATION_ERR,PETSC_TRUE);CHKERRQ(ierr);
#endif

  return 0;
}


//! \brief Compute the vertically-averaged horizontal velocity from the shallow
//! shelf approximation.
/*!
This is the main procedure in the SSAFD.  It manages the nonlinear solve process
and the Picard iteration.

The outer loop (over index \c k) is the nonlinear iteration.  In this loop the effective
viscosity is computed by compute_nuH_staggered() and then the linear system is
set up and solved.

Specifically, we call the PETSc procedure KSPSolve() to solve the linear system.
Solving the linear system is also a loop, an iteration, but it occurs
inside KSPSolve().  The user has full control of the KSP solve through the PETSc
interface.  The default choicess for KSP type <tt>-ksp_type</tt> and preconditioner type
<tt>-pc_type</tt> are GMRES(30) for the former and block Jacobi with ILU on the
blocks for the latter.  The defaults usually work.  These choices are important
but poorly understood.  The eigenvalues of the linearized
SSA vary with ice sheet geometry and temperature in ways that are not well-studied.
Nonetheless these eigenvalues determine the convergence of
this (inner) linear iteration.  A well-chosen preconditioner can put the eigenvalues
in the right place so that the KSP can converge quickly.

The preconditioner will behave differently on different numbers of
processors.  If the user wants the results of SSA calculations to be
independent of the number of processors, then <tt>-pc_type none</tt> could
be used, but performance will be poor.

If you want to test different KSP methods, it may be helpful to see how many
iterations were necessary.  Use <tt>-ksp_monitor</tt>.
Initial testing implies that CGS takes roughly half the iterations of
GMRES(30), but is not significantly faster because the iterations are each
roughly twice as slow.  The outputs of PETSc options <tt>-ksp_monitor_singular_value</tt>,
<tt>-ksp_compute_eigenvalues</tt> and <tt>-ksp_plot_eigenvalues -draw_pause N</tt>
(the last holds plots for N seconds) may be useful to diagnose.

The outer loop terminates when the effective viscosity times thickness is no longer changing
much, according to the tolerance set by the option <tt>-ssa_rtol</tt>.  The
outer loop also terminates when a maximum number of iterations is exceeded.
We save the velocity from the last time step in order to have a better estimate
of the effective viscosity than the u=v=0 result.

In truth there is an "outer outer" loop (over index \c l).  This attempts to
over-regularize the effective viscosity if the nonlinear iteration (the "outer"
loop over \c k) is not converging with the default regularization.  The same
over-regularization is attempted if the KSP object reports that it has not
converged.

(An alternative for recovery in the KSP diverged case, suggested by Jed, is to
revert to a direct linear solve, either for the whole domain (not scalable) or
on the subdomains.  This recovery alternative requires a more nontrivial choice
but it may be worthwhile.  Note the user can already do <tt>-pc_type asm
-sub_pc_type lu</tt> at the command line, forcing subdomain direct solves.)
 */
PetscErrorCode SSAFD::solve() {
  PetscErrorCode ierr;
  Mat A = SSAStiffnessMatrix; // solve  A SSAX = SSARHS
  PetscReal   norm, normChange;
  PetscInt    ksp_iterations, ksp_iterations_total = 0, outer_iterations;
  KSPConvergedReason  reason;

  stdout_ssa.clear();

  PetscReal ssaRelativeTolerance = config.get("ssafd_relative_convergence"),
            epsilon              = config.get("epsilon_ssa");
  PetscInt ssaMaxIterations = static_cast<PetscInt>(config.get("max_iterations_ssafd"));
  // this has no units; epsilon goes up by this ratio when previous value failed
  const PetscScalar DEFAULT_EPSILON_MULTIPLIER_SSA = 4.0;

  ierr = velocity.copy_to(velocity_old); CHKERRQ(ierr);

  // computation of RHS only needs to be done once; does not depend on
  // solution; but matrix changes under nonlinear iteration (loop over k below)
  ierr = assemble_rhs(SSARHS); CHKERRQ(ierr);

  ierr = compute_hardav_staggered(hardness); CHKERRQ(ierr);

  for (PetscInt l=0; ; ++l) { // iterate with increasing regularization parameter
    ierr = compute_nuH_staggered(nuH, epsilon); CHKERRQ(ierr);

    ierr = update_nuH_viewers(); CHKERRQ(ierr);
    // iterate on effective viscosity: "outer nonlinear iteration":
    for (PetscInt k = 0; k < ssaMaxIterations; ++k) {
      if (getVerbosityLevel() > 2) {
        char tempstr[50] = "";  snprintf(tempstr,50, "  %d,%2d:", l, k);
        stdout_ssa += tempstr;
      }

      // in preparation of measuring change of effective viscosity:
      ierr = nuH.copy_to(nuH_old); CHKERRQ(ierr);

      do {
        // assemble (or re-assemble) matrix, which depends on updated viscosity
        ierr = assemble_matrix(true, A); CHKERRQ(ierr);
        if (getVerbosityLevel() > 2)
          stdout_ssa += "A:";

        // call PETSc to solve linear system by iterative method; "inner iteration"
        ierr = KSPSetOperators(SSAKSP, A, A, SAME_NONZERO_PATTERN); CHKERRQ(ierr);
        ierr = KSPSolve(SSAKSP, SSARHS, SSAX); CHKERRQ(ierr); // SOLVE

        // check if diverged; report to standard out about iteration
        ierr = KSPGetConvergedReason(SSAKSP, &reason); CHKERRQ(ierr);
        if (reason < 0) {
          // KSP diverged
          ierr = verbPrintf(1,grid.com,
              "\nPISM WARNING:  KSPSolve() reports 'diverged'; reason = %d = '%s'\n",
              reason,KSPConvergedReasons[reason]); CHKERRQ(ierr);
          // write a file with a fixed filename; avoid zillions of files
          char filename[PETSC_MAX_PATH_LEN] = "SSAFD_kspdivergederror.petsc";
          ierr = verbPrintf(1,grid.com,
              "  writing linear system to PETSc binary file %s ...\n",filename);
              CHKERRQ(ierr);
          PetscViewer    viewer;
          ierr = PetscViewerBinaryOpen(grid.com, filename, FILE_MODE_WRITE, 
                                       &viewer); CHKERRQ(ierr);
          ierr = MatView(A,viewer); CHKERRQ(ierr);
          ierr = VecView(SSARHS,viewer); CHKERRQ(ierr);
          ierr = PetscViewerDestroy(&viewer); CHKERRQ(ierr);
          // attempt recovery by same mechanism as for outer iteration
          //   (FIXME: could force direct solve on subdomains?)
          if (epsilon <= 0.0) {
            ierr = verbPrintf(1,grid.com,
                "KSP diverged AND epsilon<=0.0.\n  ENDING ...\n"); CHKERRQ(ierr);
            PISMEnd();
          }
          ierr = verbPrintf(1,grid.com,
              "  KSP diverged with epsilon=%8.2e.  Retrying with epsilon multiplied by %8.2e.\n\n",
            epsilon, DEFAULT_EPSILON_MULTIPLIER_SSA); CHKERRQ(ierr);
          epsilon *= DEFAULT_EPSILON_MULTIPLIER_SSA;
          // recovery requires recompute on nuH  (FIXME: could be implemented by max(eps,nuH) here?)
          ierr = compute_nuH_staggered(nuH, epsilon); CHKERRQ(ierr);
        } else {
          // report on KSP success; the "inner" iteration is done
          ierr = KSPGetIterationNumber(SSAKSP, &ksp_iterations); CHKERRQ(ierr);
          ksp_iterations_total += ksp_iterations;
          if (getVerbosityLevel() > 2) {
            char tempstr[50] = "";  snprintf(tempstr,50, "S:%d,%d: ", ksp_iterations, reason);
            stdout_ssa += tempstr;
          }
        }

      } while (reason < 0);  // keep trying till KSP converged

      // Communicate so that we have stencil width for evaluation of effective
      //   viscosity on next "outer" iteration (and geometry etc. if done):
      ierr = velocity.copy_from(SSAX); CHKERRQ(ierr);

      ierr = velocity.beginGhostComm(); CHKERRQ(ierr);
      ierr = velocity.endGhostComm(); CHKERRQ(ierr);

      // update viscosity and check for viscosity convergence
      ierr = compute_nuH_staggered(nuH, epsilon); CHKERRQ(ierr);
      ierr = update_nuH_viewers(); CHKERRQ(ierr);
      ierr = compute_nuH_norm(norm, normChange); CHKERRQ(ierr);
      if (getVerbosityLevel() > 2) {
        char tempstr[100] = "";
        snprintf(tempstr,100, "|nu|_2, |Delta nu|_2/|nu|_2 = %10.3e %10.3e\n",
                         norm, normChange/norm);
        stdout_ssa += tempstr;
      }

      if (getVerbosityLevel() > 2) { // assume that high verbosity shows interest
                                     //   in immediate feedback about SSA iterations
        ierr = verbPrintf(2,grid.com, stdout_ssa.c_str()); CHKERRQ(ierr);
        stdout_ssa.clear();
      }

      outer_iterations = k + 1;
      if (norm == 0 || normChange / norm < ssaRelativeTolerance) goto done;

    } // end of the "outer loop" (index: k)

    if (epsilon > 0.0) {
       ierr = verbPrintf(1,grid.com,
	 "WARNING: Effective viscosity not converged after %d outer iterations\n"
	 "\twith epsilon=%8.2e. Retrying with epsilon multiplied by %8.2e.\n",
	 ssaMaxIterations, epsilon, DEFAULT_EPSILON_MULTIPLIER_SSA); CHKERRQ(ierr);
       ierr = velocity.copy_from(velocity_old); CHKERRQ(ierr);
       epsilon *= DEFAULT_EPSILON_MULTIPLIER_SSA;
    } else {
       ierr = verbPrintf(1,grid.com,
         "Effective viscosity not converged after %d iterations AND epsilon<=0.0.\n"
         "  ENDING ...\n", ssaMaxIterations); CHKERRQ(ierr);
       PISMEnd();
    }

  } // end of the "outer outer loop" (index: l)

  done:

  if (getVerbosityLevel() > 2) {
    char tempstr[100] = "";
    snprintf(tempstr, 100, "... =%5d outer iterations, ~%3.1f KSP iterations each\n",
             outer_iterations, ((double) ksp_iterations_total) / outer_iterations);
    stdout_ssa += tempstr;
  } else if (getVerbosityLevel() == 2) {
    // at default verbosity, just record last normchange and iterations
    char tempstr[100] = "";
    snprintf(tempstr, 100, "%5d outer iterations, ~%3.1f KSP iterations each\n",
             outer_iterations, ((double) ksp_iterations_total) / outer_iterations);
    stdout_ssa += tempstr;
  }
  if (getVerbosityLevel() >= 2)
    stdout_ssa = "  SSA: " + stdout_ssa;

  if (config.get_flag("write_ssa_system_to_matlab")) {
    ierr = writeSSAsystemMatlab(); CHKERRQ(ierr);
  }

  if (config.get_flag("scalebrutalSet")){
    const PetscScalar sliding_scale_brutalFactor = config.get("sliding_scale_brutal");
    ierr = velocity.scale(sliding_scale_brutalFactor); CHKERRQ(ierr);

    ierr = velocity.beginGhostComm(); CHKERRQ(ierr);
    ierr = velocity.endGhostComm(); CHKERRQ(ierr);
  }

  return 0;
}


//! \brief Write the SSA system to an .m (MATLAB) file (for debugging).
PetscErrorCode SSAFD::writeSSAsystemMatlab() {
  PetscErrorCode ierr;
  PetscViewer    viewer;
  string prefix = "pism_SSAFD", file_name;
  char           yearappend[PETSC_MAX_PATH_LEN];

  IceModelVec2S component;
  ierr = component.create(grid, "temp_storage", false); CHKERRQ(ierr);

  bool flag;
  ierr = PISMOptionsString("ssafd_matlab",
                           "Save the linear system to an ASCII .m file. Sets the file prefix.",
                           prefix, flag); CHKERRQ(ierr);

  snprintf(yearappend, PETSC_MAX_PATH_LEN, "_y%.0f.m", grid.time->seconds_to_years(grid.time->current()));
  file_name = prefix + string(yearappend);

  ierr = verbPrintf(2, grid.com,
                    "writing Matlab-readable file for SSAFD system A xsoln = rhs to file `%s' ...\n",
                    file_name.c_str()); CHKERRQ(ierr);
  ierr = PetscViewerCreate(grid.com, &viewer);CHKERRQ(ierr);
  ierr = PetscViewerSetType(viewer, PETSCVIEWERASCII);CHKERRQ(ierr);
  ierr = PetscViewerSetFormat(viewer, PETSC_VIEWER_ASCII_MATLAB);CHKERRQ(ierr);
  ierr = PetscViewerFileSetName(viewer, file_name.c_str());CHKERRQ(ierr);

  // get the command which started the run
  string cmdstr = pism_args_string();

  // save linear system; gives system A xsoln = rhs at last (nonlinear) iteration of SSA
  ierr = PetscViewerASCIIPrintf(viewer,
    "%% A PISM linear system report for the finite difference implementation\n"
    "%% of the SSA stress balance from this run:\n"
    "%%   '%s'\n"
    "%% Writes matrix A (sparse), and vectors uv and rhs, for the linear\n"
    "%% system which was solved at the last step of the nonlinear iteration:\n"
    "%%    A * uv = rhs.\n"
    "%% Also writes the year, the coordinates x,y, their gridded versions\n"
    "%% xx,yy, and the thickness (thk) and surface elevation (usurf).\n"
    "%% Also writes i-offsetvalues of vertically-integrated viscosity\n"
    "%% (nuH_0 = nu * H), and j-offset version of same thing (nuH_1 = nu * H);\n"
    "%% these are on the staggered grid.\n",
    cmdstr.c_str());  CHKERRQ(ierr);

  ierr = PetscViewerASCIIPrintf(viewer,"\n\necho off\n");  CHKERRQ(ierr);
  ierr = PetscObjectSetName((PetscObject) SSAStiffnessMatrix,"A"); CHKERRQ(ierr);
  ierr = MatView(SSAStiffnessMatrix, viewer);CHKERRQ(ierr);
  ierr = PetscViewerASCIIPrintf(viewer,"clear zzz\n\n");  CHKERRQ(ierr);

  ierr = PetscObjectSetName((PetscObject) SSARHS,"rhs"); CHKERRQ(ierr);
  ierr = VecView(SSARHS, viewer);CHKERRQ(ierr);
  ierr = PetscObjectSetName((PetscObject) SSAX,"uv"); CHKERRQ(ierr);
  ierr = VecView(SSAX, viewer);CHKERRQ(ierr);

  // save coordinates (for viewing, primarily)
  ierr = PetscViewerASCIIPrintf(viewer,"\nyear=%10.6f;\n",grid.time->seconds_to_years(grid.time->current()));  CHKERRQ(ierr);
  ierr = PetscViewerASCIIPrintf(viewer,
            "x=%12.3f + (0:%d)*%12.3f;\n"
            "y=%12.3f + (0:%d)*%12.3f;\n",
            -grid.Lx,grid.Mx-1,grid.dx,-grid.Ly,grid.My-1,grid.dy); CHKERRQ(ierr);
  ierr = PetscViewerASCIIPrintf(viewer,"[xx,yy]=meshgrid(x,y);\n");  CHKERRQ(ierr);

  // also save thickness and effective viscosity
  ierr = thickness->view_matlab(viewer); CHKERRQ(ierr);
  ierr = surface->view_matlab(viewer); CHKERRQ(ierr);

  ierr = nuH.get_component(0, component); CHKERRQ(ierr);
  ierr = component.set_name("nuH_0"); CHKERRQ(ierr);
  ierr = component.set_attr("long_name",
    "effective viscosity times thickness (i offset) at current time step"); CHKERRQ(ierr);
  ierr = component.view_matlab(viewer); CHKERRQ(ierr);

  ierr = nuH.get_component(0, component); CHKERRQ(ierr);
  ierr = component.set_name("nuH_1"); CHKERRQ(ierr);
  ierr = component.set_attr("long_name",
    "effective viscosity times thickness (j offset) at current time step"); CHKERRQ(ierr);
  ierr = component.view_matlab(viewer); CHKERRQ(ierr);

  ierr = PetscViewerASCIIPrintf(viewer,"echo on\n");  CHKERRQ(ierr);
  ierr = PetscViewerDestroy(&viewer);CHKERRQ(ierr);

  return 0;
}

//! \brief Compute the norm of nu H and the change in nu H.
/*!
Verification and PST experiments
suggest that an \f$L^1\f$ criterion for convergence is best.  For verification
there seems to be little difference, presumably because the solutions are smooth
and the norms are roughly equivalent on a subspace of smooth functions.  For PST,
the \f$L^1\f$ criterion gives faster runs with essentially the same results.
Presumably that is because rapid (temporal and spatial) variation in
\f$\nu H\f$ occurs at margins, occupying very few horizontal grid cells.
For the significant (e.g.~in terms of flux) parts of the flow, it is o.k. to ignore
a bit of bad behavior at these few places, and \f$L^1\f$ ignores it more than
\f$L^2\f$ (much less \f$L^\infty\f$, which might not work at all).
 */
PetscErrorCode SSAFD::compute_nuH_norm(PetscReal &norm, PetscReal &norm_change) {
  PetscErrorCode ierr;

  PetscReal nuNorm[2], nuChange[2];

  const PetscScalar area = grid.dx * grid.dy;
#define MY_NORM     NORM_1

  // Test for change in nu
  ierr = nuH_old.add(-1, nuH); CHKERRQ(ierr);

  ierr = nuH_old.norm_all(MY_NORM, nuChange[0], nuChange[1]); CHKERRQ(ierr);
  ierr =     nuH.norm_all(MY_NORM, nuNorm[0],   nuNorm[1]);   CHKERRQ(ierr);

  nuChange[0] *= area;
  nuChange[1] *= area;
  nuNorm[0] *= area;
  nuNorm[1] *= area;

  norm_change = sqrt(PetscSqr(nuChange[0]) + PetscSqr(nuChange[1]));
  norm = sqrt(PetscSqr(nuNorm[0]) + PetscSqr(nuNorm[1]));
  return 0;
}

//! \brief Computes vertically-averaged ice hardness on the staggered grid.
PetscErrorCode SSAFD::compute_hardav_staggered(IceModelVec2Stag &result) {
  PetscErrorCode ierr;
  PetscScalar *E, *E_ij, *E_offset;

  E = new PetscScalar[grid.Mz];

  ierr = thickness->begin_access(); CHKERRQ(ierr);
  ierr = enthalpy->begin_access(); CHKERRQ(ierr);
  ierr = result.begin_access(); CHKERRQ(ierr);

  for (PetscInt   i = grid.xs; i < grid.xs+grid.xm; ++i) {
    for (PetscInt j = grid.ys; j < grid.ys+grid.ym; ++j) {
      ierr = enthalpy->getInternalColumn(i,j,&E_ij); CHKERRQ(ierr);
      for (PetscInt o=0; o<2; o++) {
        const PetscInt oi = 1-o, oj=o;
        const PetscScalar H = 0.5 * ((*thickness)(i,j) + (*thickness)(i+oi,j+oj));

        if (H == 0) {
          result(i,j,o) = -1e6; // an obviously impossible value
          continue;
        }

        ierr = enthalpy->getInternalColumn(i+oi,j+oj,&E_offset); CHKERRQ(ierr);
        // build a column of enthalpy values a the current location:
        for (int k = 0; k < grid.Mz; ++k) {
          E[k] = 0.5 * (E_ij[k] + E_offset[k]);
        }

        result(i,j,o) = flow_law->averaged_hardness(H, grid.kBelowHeight(H),
                                                       &grid.zlevels[0], E); CHKERRQ(ierr);
      } // o
    }   // j
  }     // i

  ierr = result.end_access(); CHKERRQ(ierr);
  ierr = enthalpy->end_access(); CHKERRQ(ierr);
  ierr = thickness->end_access(); CHKERRQ(ierr);

  delete [] E;
  return 0;
}

//! \brief Compute the product of ice thickness and effective viscosity (on the
//! staggered grid).
/*!
In PISM the product \f$\nu H\f$ can be
  - constant, or
  - can be computed with a constant ice hardness \f$\bar B\f$ (temperature-independent)
    but with dependence of the viscosity on the strain rates, or
  - it can depend on the strain rates \e and have a vertically-averaged ice
    hardness depending on temperature or enthalpy.

The flow law in ice stream and ice shelf regions must, for now, be a
(temperature-dependent) Glen law.  This is the only flow law we know how to
invert to ``viscosity form''.  More general forms like Goldsby-Kohlstedt are
not yet inverted.

The viscosity form of a Glen law is
   \f[ \nu(T^*,D) = \frac{1}{2} B(T^*) D^{(1/n)-1}\, D_{ij} \f]
where
   \f[  D_{ij} = \frac{1}{2} \left(\frac{\partial U_i}{\partial x_j} +
                                   \frac{\partial U_j}{\partial x_i}\right) \f]
is the strain rate tensor and \f$B\f$ is an ice hardness related to
the ice softness \f$A(T^*)\f$ by
   \f[ B(T^*)=A(T^*)^{-1/n}  \f]
in the case of a temperature dependent Glen-type law.  (Here \f$T^*\f$ is the
pressure-adjusted temperature.)

The effective viscosity is then
   \f[ \nu = \frac{\bar B}{2} \left[\left(\frac{\partial u}{\partial x}\right)^2 +
                               \left(\frac{\partial v}{\partial y}\right)^2 +
                               \frac{\partial u}{\partial x} \frac{\partial v}{\partial y} +
                               \frac{1}{4} \left(\frac{\partial u}{\partial y}
                                                 + \frac{\partial v}{\partial x}\right)^2
                               \right]^{(1-n)/(2n)}  \f]
where in the temperature-dependent case
   \f[ \bar B = \frac{1}{H}\,\int_b^h B(T^*)\,dz\f]
This integral is approximately computed by the trapezoid rule.

The result of this procedure is \f$\nu H\f$, not just \f$\nu\f$, this it is
a vertical integral, not average, of viscosity.

The resulting effective viscosity times thickness is regularized by ensuring that
its minimum is at least \f$\epsilon\f$.  This regularization constant is an argument.

In this implementation we set \f$\nu H\f$ to a constant anywhere the ice is
thinner than a certain minimum. See SSAStrengthExtension and compare how this
issue is handled when -cfbc is set.
*/
PetscErrorCode SSAFD::compute_nuH_staggered(IceModelVec2Stag &result, PetscReal epsilon) {
  PetscErrorCode ierr;
  PISMVector2 **uv;

  ierr = result.begin_access(); CHKERRQ(ierr);
  ierr = velocity.get_array(uv); CHKERRQ(ierr);
  ierr = hardness.begin_access(); CHKERRQ(ierr);
  ierr = thickness->begin_access(); CHKERRQ(ierr);
  
  /////////////////////////////////////////////////////////////////////

  IceModelVec2S &fd = *fracdens; // to improve readability (below)
  bool dofd = (config.get_flag("do_fracture_density") && config.get_flag("use_ssa_velocity"));
  if (dofd) 
    ierr = fd.begin_access(); CHKERRQ(ierr);
  
  //get options
  PetscInt    Nparam=3;
  PetscReal   inarray[3] = {0.0,0.0,1.0};//phi_init, soft_rate, soft_offset

  PetscBool sd_set;
  ierr = PetscOptionsGetRealArray(PETSC_NULL, "-fracture_softening", inarray, &Nparam, &sd_set);
  CHKERRQ(ierr);

  PetscReal phi_init= inarray[0], soft_rate = inarray[1], soft_offset = inarray[2];

  if (sd_set) {
    if ((Nparam > 3) || (Nparam < 3)) {
      ierr = verbPrintf(1, grid.com,
	"PISM ERROR: option -fracture_softening provided with more or fewer than 3\n"
        "            arguments ... ENDING ...\n");CHKERRQ(ierr);
      PISMEnd();
    }
    //ierr = verbPrintf(2, grid.com,"PISM-PIK INFO: fracture_softening mode is set with phi_min=%.2f, ms=%.2f and ns=%.2f\n", phi_init,soft_rate,soft_offset); CHKERRQ(ierr);
  }
				
  /////////////////////////////////////////////////////////  

  PetscScalar ssa_enhancement_factor = flow_law->enhancement_factor(),
    n_glen = flow_law->exponent(),
    nu_enhancement_scaling = 1.0 / pow(ssa_enhancement_factor, 1.0/n_glen);

  const PetscScalar dx = grid.dx, dy = grid.dy;

  for (PetscInt o=0; o<2; ++o) {
    const PetscInt oi = 1 - o, oj=o;
    for (PetscInt i=grid.xs; i<grid.xs+grid.xm; ++i) {
      for (PetscInt j=grid.ys; j<grid.ys+grid.ym; ++j) {

        const PetscScalar H = 0.5 * ((*thickness)(i,j) + (*thickness)(i+oi,j+oj));

        if (H < strength_extension->get_min_thickness()) {
          // Extends strength of SSA (i.e. nuH coeff) into the ice free region.
          //  Does not add or subtract ice mass.
          result(i,j,o) = strength_extension->get_notional_strength();
          continue;
        }

        PetscScalar u_x, u_y, v_x, v_y;
        // Check the offset to determine how to differentiate velocity
        if (o == 0) {
          u_x = (uv[i+1][j].u - uv[i][j].u) / dx;
          u_y = (uv[i][j+1].u + uv[i+1][j+1].u - uv[i][j-1].u - uv[i+1][j-1].u) / (4*dy);
          v_x = (uv[i+1][j].v - uv[i][j].v) / dx;
          v_y = (uv[i][j+1].v + uv[i+1][j+1].v - uv[i][j-1].v - uv[i+1][j-1].v) / (4*dy);
        } else {
          u_x = (uv[i+1][j].u + uv[i+1][j+1].u - uv[i-1][j].u - uv[i-1][j+1].u) / (4*dx);
          u_y = (uv[i][j+1].u - uv[i][j].u) / dy;
          v_x = (uv[i+1][j].v + uv[i+1][j+1].v - uv[i-1][j].v - uv[i-1][j+1].v) / (4*dx);
          v_y = (uv[i][j+1].v - uv[i][j].v) / dy;
        }

        if (sd_set && fd(i,j)>phi_init && dofd) {
    	  PetscScalar frdens=0.0;
    	  if (o == 0) {
    	    frdens = 0.5*(fd(i+1,j)+fd(i,j));
    	  } else {
    	    frdens = 0.5*(fd(i,j+1)+fd(i,j));
    	  }

    	  PetscScalar softening = soft_offset + soft_rate*frdens;

    	  result(i,j,o) = H * flow_law->effective_viscosity(hardness(i,j,o)/pow(softening,1/n_glen), u_x, u_y, v_x, v_y);
    	}
    	else
          result(i,j,o) = H * flow_law->effective_viscosity(hardness(i,j,o), u_x, u_y, v_x, v_y);

        if (! finite(result(i,j,o)) || false) {
          ierr = PetscPrintf(grid.com, "nuH[%d][%d][%d] = %e\n", o, i, j, result(i,j,o));
          CHKERRQ(ierr);
          ierr = PetscPrintf(grid.com, "  u_x, u_y, v_x, v_y = %e, %e, %e, %e\n",
                             u_x, u_y, v_x, v_y);
          CHKERRQ(ierr);
        }

        // include the SSA enhancement factor; in most cases ssa_enhancement_factor is 1
        result(i,j,o) *= nu_enhancement_scaling;

        // We ensure that nuH is bounded below by a positive constant.
//OLD WAY before 4/5/12:       result(i,j,o) = PetscMax(epsilon,result(i,j,o));
        result(i,j,o) += epsilon;

      } // j
    } // i
  } // o

  ierr = thickness->end_access(); CHKERRQ(ierr);
  ierr = hardness.end_access(); CHKERRQ(ierr);
  ierr = result.end_access(); CHKERRQ(ierr);
  ierr = velocity.end_access(); CHKERRQ(ierr);
  
  if (dofd) { ierr = fd.end_access(); CHKERRQ(ierr); }

  // Some communication
  ierr = result.beginGhostComm(); CHKERRQ(ierr);
  ierr = result.endGhostComm(); CHKERRQ(ierr);
  return 0;
}


//! Update the nuH viewer, which shows log10(nu H).
PetscErrorCode SSAFD::update_nuH_viewers() {
  PetscErrorCode ierr;
  IceModelVec2S tmp;

  if (!view_nuh) return 0;

  ierr = tmp.create(grid, "nuH", false); CHKERRQ(ierr);
  ierr = tmp.set_attrs("temporary",
                       "log10 of (viscosity * thickness)",
                       "Pa s m", ""); CHKERRQ(ierr);

  ierr = nuH.begin_access(); CHKERRQ(ierr);
  ierr = tmp.begin_access(); CHKERRQ(ierr);

  for (PetscInt   i = grid.xs; i < grid.xs+grid.xm; ++i) {
    for (PetscInt j = grid.ys; j < grid.ys+grid.ym; ++j) {
      PetscReal avg_nuH = 0.5 * (nuH(i,j,0) + nuH(i,j,1));
        if (avg_nuH > 1.0e14) {
          tmp(i,j) = log10(avg_nuH);
        } else {
          tmp(i,j) = 14.0;
        }
    }
  }

  ierr = tmp.end_access(); CHKERRQ(ierr);
  ierr = nuH.end_access(); CHKERRQ(ierr);

  if (nuh_viewer == PETSC_NULL) {
    ierr = grid.create_viewer(nuh_viewer_size, "nuH", nuh_viewer); CHKERRQ(ierr);
  }

  ierr = tmp.view(nuh_viewer, PETSC_NULL); CHKERRQ(ierr);

  return 0;
}

PetscErrorCode SSAFD::set_diagonal_matrix_entry(Mat A, int i, int j,
                                                PetscScalar value) {
  PetscErrorCode ierr;
  MatStencil row, col;
  row.j = i; row.i = j;
  col.j = i; col.i = j;

  row.c = 0; col.c = 0;
  ierr = MatSetValuesStencil(A, 1, &row, 1, &col, &value, INSERT_VALUES); CHKERRQ(ierr);

  row.c = 1; col.c = 1;
  ierr = MatSetValuesStencil(A, 1, &row, 1, &col, &value, INSERT_VALUES); CHKERRQ(ierr);

  return 0;
}

//! \brief Checks if a cell is near or at the ice front.
/*!
 * You need to call mask->begin_access() before and mask->end_access() after using this.
 *
 * Note that a cell is a CFBC location of one of four direct neighbors is ice-free.
 *
 * If one of the diagonal neighbors is ice-free we don't use the CFBC, but we
 * do need to compute weights used in the SSA discretization (see
 * assemble_matrix()) to avoid differentiating across interfaces between icy
 * and ice-free cells.
 *
 * This method ensures that checks in assemble_rhs() and assemble_matrix() are
 * consistent.
 */
bool SSAFD::is_marginal(int i, int j, bool ssa_dirichlet_bc) {
	
  const PetscInt M_ij = mask->as_int(i,j),
    // direct neighbors
    M_e = mask->as_int(i + 1,j),
    M_w = mask->as_int(i - 1,j),
    M_n = mask->as_int(i,j + 1),
    M_s = mask->as_int(i,j - 1),
    // "diagonal" neighbors
    M_ne = mask->as_int(i + 1,j + 1),
    M_se = mask->as_int(i + 1,j - 1),
    M_nw = mask->as_int(i - 1,j + 1),
    M_sw = mask->as_int(i - 1,j - 1);

  Mask M;

  if (ssa_dirichlet_bc) {
    return (!M.ice_free(M_ij)) &&
      (M.ice_free(M_e) || M.ice_free(M_w) || M.ice_free(M_n) || M.ice_free(M_s) ||
       M.ice_free(M_ne) || M.ice_free(M_se) || M.ice_free(M_nw) || M.ice_free(M_sw));}
  else {
    return (!M.ice_free(M_ij)) &&
      (M.ice_free_ocean(M_e) || M.ice_free_ocean(M_w) || M.ice_free_ocean(M_n) || M.ice_free_ocean(M_s) ||
       M.ice_free_ocean(M_ne) || M.ice_free_ocean(M_se) || M.ice_free_ocean(M_nw) || M.ice_free_ocean(M_sw));
  }
}

SSAFD_nuH::SSAFD_nuH(SSAFD *m, IceGrid &g, PISMVars &my_vars)
  : PISMDiag<SSAFD>(m, g, my_vars) {

  // set metadata:
  dof = 2;
  vars.resize(2);
  vars[0].init_2d("nuH[0]", grid);
  vars[1].init_2d("nuH[1]", grid);

  set_attrs("ice thickness times effective viscosity, i-offset", "",
            "Pa s m", "kPa s m", 0);
  set_attrs("ice thickness times effective viscosity, j-offset", "",
            "Pa s m", "kPa s m", 1);
}

PetscErrorCode SSAFD_nuH::compute(IceModelVec* &output) {
  PetscErrorCode ierr;

  IceModelVec2Stag *result = new IceModelVec2Stag;
  ierr = result->create(grid, "nuH", true); CHKERRQ(ierr);
  ierr = result->set_metadata(vars[0], 0); CHKERRQ(ierr);
  ierr = result->set_metadata(vars[1], 1); CHKERRQ(ierr);
  result->write_in_glaciological_units = true;

  ierr = model->nuH.copy_to(*result); CHKERRQ(ierr);

  output = result;
  return 0;
}

void SSAFD::get_diagnostics(map<string, PISMDiagnostic*> &dict) {
  SSA::get_diagnostics(dict);

  dict["nuH"] = new SSAFD_nuH(this, grid, *variables);
}
<|MERGE_RESOLUTION|>--- conflicted
+++ resolved
@@ -255,26 +255,6 @@
             // this is not really the ocean_pressure, but the difference between
             // ocean_pressure and isotrop.normal stresses (=pressure) from within
             // the ice
-<<<<<<< HEAD
-	    h_ij = (1.0 - ice_rho / ocean_rho) * H_ij;
-	    // what is the force balance of an iceshelf facing a bedrock wall?! 
-	    // this is not relevant as long as we ask only for ice_free_ocean neighbors
-	    //if ((aPP==0 && (*bed)(i+1,j)>h_ij) || (aMM==0 && (*bed)(i-1,j)>h_ij) ||
-	    //    (bPP==0 && (*bed)(i,j+1)>h_ij) || (bMM==0 && (*bed)(i,j-1)>h_ij)){
-	    //  ocean_pressure = 0.0; 
-	    //}
-	    //h_ij = (1.0 - ice_rho / ocean_rho) * 0.5 * ((*thickness)(i-1,j)+(*thickness)(i,j));
-      //take into accoutn also the upstream grounded neighbor
-        if (M.grounded_ice(M_w) && aPP==0)
-               h_ij = 0.5*( (*thickness)(i-1,j) + (*bed)(i-1,j)  - sea_level + (1.0 - ice_rho / ocean_rho) * H_ij);
-                if (M.grounded_ice(M_e) && aMM==0)
-                 h_ij = 0.5*( (*thickness)(i+1,j) + (*bed)(i+1,j)  - sea_level + (1.0 - ice_rho / ocean_rho) * H_ij);
-                if (M.grounded_ice(M_s) && bPP==0)
-                h_ij = 0.5*( (*thickness)(i,j-1) + (*bed)(i,j-1)  - sea_level + (1.0 - ice_rho / ocean_rho) * H_ij);
-                if (M.grounded_ice(M_n) && bMM==0)
-                h_ij = 0.5*( (*thickness)(i,j+1) + (*bed)(i,j+1)  - sea_level + (1.0 - ice_rho / ocean_rho) * H_ij);
-
-=======
             // what is the force balance of an iceshelf facing a bedrock wall?! 
             // this is not relevant as long as we ask only for ice_free_ocean neighbors
             //if ((aPP==0 && (*bed)(i+1,j)>h_ij) || (aMM==0 && (*bed)(i-1,j)>h_ij) ||
@@ -294,7 +274,6 @@
               if (M.grounded_ice(M_n) && bMM==0)
                 h_ij = 0.5*( (*thickness)(i,j+1)+(*bed)(i,j+1)-sea_level+(1.0-ice_rho/ocean_rho)*H_ij);
             }
->>>>>>> fad480dc
           } else {
             if( (*bed)(i,j) >= sea_level) {
               // boundary condition for a "cliff" (grounded ice next to
@@ -307,24 +286,6 @@
               // boundary condition for marine terminating glacier
               ocean_pressure = 0.5 * ice_rho * standard_gravity *
                 (H_ij2 - (ocean_rho / ice_rho)*(sea_level - (*bed)(i,j))*(sea_level - (*bed)(i,j)));
-<<<<<<< HEAD
-	      
-	      //h_ij = H_ij + (*bed)(i,j) - sea_level;
-	      //take into account also the steep upstream neighbor
-        if (M.grounded_ice(M_w) && aPP==0)
-        //h_ij = 0.5*(H_ij + (*bed)(i,j)+ (*thickness)(i-1,j) + (*bed)(i-1,j)) - sea_level;
-        h_ij = 1.0*((*thickness)(i-1,j) + (*bed)(i-1,j)) - sea_level;
-        if (M.grounded_ice(M_e) && aMM==0)
-          //h_ij = 0.5*(H_ij + (*bed)(i,j)+ (*thickness)(i+1,j) + (*bed)(i+1,j)) - sea_level;
-          h_ij = 1.0*((*thickness)(i+1,j) + (*bed)(i+1,j)) - sea_level;
-        if (M.grounded_ice(M_s) && bPP==0)
-          //h_ij = 0.5*(H_ij + (*bed)(i,j)+ (*thickness)(i,j-1) + (*bed)(i,j-1)) - sea_level;
-          h_ij = 1.0*((*thickness)(i,j-1) + (*bed)(i,j-1)) - sea_level;
-        if (M.grounded_ice(M_n) && bMM==0)
-          //h_ij = 0.5*(H_ij + (*bed)(i,j)+ (*thickness)(i,j+1) + (*bed)(i,j+1)) - sea_level;
-          h_ij = 1.0*((*thickness)(i,j+1) + (*bed)(i,j+1)) - sea_level;
-        }
-=======
                 
               if (mod_cf_taud_version == 0) //default
                 h_ij = H_ij + (*bed)(i,j) - sea_level;
@@ -357,7 +318,6 @@
                   h_ij = taud_factor*((*thickness)(i,j+1) + (*bed)(i,j+1)) - sea_level;
               }         
             }
->>>>>>> fad480dc
           }
 
           //here we take the direct gradient at the boundary (not centered)

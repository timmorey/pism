--- conflicted
+++ resolved
@@ -220,10 +220,6 @@
             // ocean_pressure and isotrop.normal stresses (=pressure) from within
             // the ice
             h_ij = (1.0 - ice.rho / ocean_rho) * H_ij;
-<<<<<<< HEAD
-//             ierr = verbPrintf(2, grid.com,"floating front: pressure=%e, h_ij=%e at i=%d, j=%d\n",ocean_pressure, h_ij,i,j); CHKERRQ(ierr);
-=======
->>>>>>> 35cab19f
           } else {
             if( (*bed)(i,j) >= sea_level) {
               // boundary condition for a "cliff" (grounded ice next to
@@ -231,22 +227,12 @@
               ocean_pressure = 0.5 * ice.rho * standard_gravity * H_ij2;
               // this is not 'zero' because the isotrop.normal stresses
               // (=pressure) from within the ice figures on RHS
-<<<<<<< HEAD
-	            h_ij = H_ij;
-//               ierr = verbPrintf(2, grid.com,"cliff: pressure=%e, h_ij=%e at i=%d, j=%d\n",ocean_pressure, h_ij,i,j); CHKERRQ(ierr);
-=======
 	      h_ij = H_ij;
->>>>>>> 35cab19f
             } else {
               // boundary condition for marine terminating glacier
               ocean_pressure = 0.5 * ice.rho * standard_gravity *
                 (H_ij2 - (ocean_rho / ice.rho)*(sea_level - (*bed)(i,j))*(sea_level - (*bed)(i,j)));
-<<<<<<< HEAD
-	            h_ij = H_ij + (*bed)(i,j) - sea_level;
-//               ierr = verbPrintf(2, grid.com,"marine glacier: pressure=%e, h_ij=%e at i=%d, j=%d\n",ocean_pressure, h_ij,i,j); CHKERRQ(ierr);
-=======
 	      h_ij = H_ij + (*bed)(i,j) - sea_level;
->>>>>>> 35cab19f
             }
           }
 
